/**
 * Licensed to the Apache Software Foundation (ASF) under one or more
 * contributor license agreements.  See the NOTICE file distributed with this
 * work for additional information regarding copyright ownership.  The ASF
 * licenses this file to you under the Apache License, Version 2.0 (the
 * "License"); you may not use this file except in compliance with the License.
 * You may obtain a copy of the License at
 * <p>
 * http://www.apache.org/licenses/LICENSE-2.0
 * <p>
 * Unless required by applicable law or agreed to in writing, software
 * distributed under the License is distributed on an "AS IS" BASIS,WITHOUT
 * WARRANTIES OR CONDITIONS OF ANY KIND, either express or implied. See the
 * License for the specific language governing permissions and limitations under
 * the License.
 */
package org.apache.hadoop.ozone.om;

import java.io.IOException;
import java.nio.file.Path;
import java.nio.file.Paths;
import java.security.GeneralSecurityException;
import java.security.PrivilegedExceptionAction;
import java.time.Instant;
import java.util.ArrayList;
import java.util.Arrays;
import java.util.Collection;
import java.util.Collections;
import java.util.EnumSet;
import java.util.HashMap;
import java.util.HashSet;
import java.util.Iterator;
import java.util.List;
import java.util.Map;
import java.util.Objects;
import java.util.Set;
import java.util.Stack;
import java.util.TreeMap;
import java.util.TreeSet;
import java.util.concurrent.TimeUnit;
import java.util.stream.Collectors;

import org.apache.hadoop.conf.StorageUnit;
import org.apache.hadoop.crypto.key.KeyProviderCryptoExtension;
import org.apache.hadoop.crypto.key.KeyProviderCryptoExtension.EncryptedKeyVersion;
import org.apache.hadoop.fs.FileEncryptionInfo;
import org.apache.hadoop.hdds.client.RatisReplicationConfig;
import org.apache.hadoop.hdds.client.ReplicationConfig;
import org.apache.hadoop.hdds.conf.OzoneConfiguration;
import org.apache.hadoop.hdds.protocol.DatanodeDetails;
import org.apache.hadoop.hdds.protocol.proto.HddsProtos.ReplicationFactor;
import org.apache.hadoop.hdds.scm.container.common.helpers.ContainerWithPipeline;
import org.apache.hadoop.hdds.scm.pipeline.Pipeline;
import org.apache.hadoop.hdds.scm.protocol.ScmBlockLocationProtocol;
import org.apache.hadoop.hdds.scm.protocol.StorageContainerLocationProtocol;
import org.apache.hadoop.hdds.utils.BackgroundService;
import org.apache.hadoop.hdds.utils.db.CodecRegistry;
import org.apache.hadoop.hdds.utils.db.RDBStore;
import org.apache.hadoop.hdds.utils.db.Table;
import org.apache.hadoop.hdds.utils.db.TableIterator;
import org.apache.hadoop.hdds.utils.db.cache.CacheKey;
import org.apache.hadoop.hdds.utils.db.cache.CacheValue;
import org.apache.hadoop.ipc.Server;
import org.apache.hadoop.ozone.OmUtils;
import org.apache.hadoop.ozone.OzoneAcl;
import org.apache.hadoop.ozone.common.BlockGroup;
import org.apache.hadoop.ozone.om.exceptions.OMException;
import org.apache.hadoop.ozone.om.exceptions.OMException.ResultCodes;
import org.apache.hadoop.ozone.om.helpers.BucketEncryptionKeyInfo;
import org.apache.hadoop.ozone.om.helpers.OmBucketInfo;
import org.apache.hadoop.ozone.om.helpers.OmDirectoryInfo;
import org.apache.hadoop.ozone.om.helpers.OmKeyArgs;
import org.apache.hadoop.ozone.om.helpers.OmKeyInfo;
import org.apache.hadoop.ozone.om.helpers.OmKeyLocationInfo;
import org.apache.hadoop.ozone.om.helpers.OmKeyLocationInfoGroup;
import org.apache.hadoop.ozone.om.helpers.OmMultipartKeyInfo;
import org.apache.hadoop.ozone.om.helpers.OmMultipartUpload;
import org.apache.hadoop.ozone.om.helpers.OmMultipartUploadList;
import org.apache.hadoop.ozone.om.helpers.OmMultipartUploadListParts;
import org.apache.hadoop.ozone.om.helpers.OmPartInfo;
import org.apache.hadoop.ozone.om.helpers.OzoneAclUtil;
import org.apache.hadoop.ozone.om.helpers.OzoneFSUtils;
import org.apache.hadoop.ozone.om.helpers.OzoneFileStatus;
import org.apache.hadoop.ozone.om.helpers.RepeatedOmKeyInfo;
import org.apache.hadoop.ozone.om.helpers.BucketLayout;
import org.apache.hadoop.ozone.om.request.OMClientRequest;
import org.apache.hadoop.ozone.om.request.file.OMFileRequest;
import org.apache.hadoop.ozone.protocol.proto.OzoneManagerProtocolProtos.PartKeyInfo;
import org.apache.hadoop.ozone.security.OzoneBlockTokenSecretManager;
import org.apache.hadoop.ozone.security.acl.IAccessAuthorizer;
import org.apache.hadoop.ozone.security.acl.OzoneObj;
import org.apache.hadoop.ozone.security.acl.RequestContext;
import org.apache.hadoop.security.SecurityUtil;
import org.apache.hadoop.security.UserGroupInformation;
import org.apache.hadoop.util.Time;

import com.google.common.annotations.VisibleForTesting;
import com.google.common.base.Preconditions;
import com.google.common.base.Strings;
import org.apache.commons.lang3.StringUtils;

import static org.apache.hadoop.fs.CommonConfigurationKeysPublic.HADOOP_SECURITY_KEY_PROVIDER_PATH;
import static org.apache.hadoop.hdds.HddsConfigKeys.HDDS_BLOCK_TOKEN_ENABLED;
import static org.apache.hadoop.hdds.HddsConfigKeys.HDDS_BLOCK_TOKEN_ENABLED_DEFAULT;
import static org.apache.hadoop.hdds.protocol.proto.HddsProtos.BlockTokenSecretProto.AccessModeProto.READ;
import static org.apache.hadoop.ozone.OzoneConfigKeys.DFS_CONTAINER_RATIS_ENABLED_DEFAULT;
import static org.apache.hadoop.ozone.OzoneConfigKeys.DFS_CONTAINER_RATIS_ENABLED_KEY;
import static org.apache.hadoop.ozone.OzoneConfigKeys.OZONE_BLOCK_DELETING_SERVICE_INTERVAL;
import static org.apache.hadoop.ozone.OzoneConfigKeys.OZONE_BLOCK_DELETING_SERVICE_INTERVAL_DEFAULT;
import static org.apache.hadoop.ozone.OzoneConfigKeys.OZONE_BLOCK_DELETING_SERVICE_TIMEOUT;
import static org.apache.hadoop.ozone.OzoneConfigKeys.OZONE_BLOCK_DELETING_SERVICE_TIMEOUT_DEFAULT;
import static org.apache.hadoop.ozone.OzoneConfigKeys.OZONE_CLIENT_LIST_TRASH_KEYS_MAX;
import static org.apache.hadoop.ozone.OzoneConfigKeys.OZONE_CLIENT_LIST_TRASH_KEYS_MAX_DEFAULT;
import static org.apache.hadoop.ozone.OzoneConfigKeys.OZONE_KEY_PREALLOCATION_BLOCKS_MAX;
import static org.apache.hadoop.ozone.OzoneConfigKeys.OZONE_KEY_PREALLOCATION_BLOCKS_MAX_DEFAULT;
import static org.apache.hadoop.ozone.OzoneConfigKeys.OZONE_SCM_BLOCK_SIZE;
import static org.apache.hadoop.ozone.OzoneConfigKeys.OZONE_SCM_BLOCK_SIZE_DEFAULT;
<<<<<<< HEAD
import static org.apache.hadoop.ozone.OzoneConsts.OM_KEY_PREFIX;
=======
import static org.apache.hadoop.ozone.om.OMConfigKeys.OZONE_OPEN_KEY_CLEANUP_SERVICE_INTERVAL;
import static org.apache.hadoop.ozone.om.OMConfigKeys.OZONE_OPEN_KEY_CLEANUP_SERVICE_INTERVAL_DEFAULT;
>>>>>>> 5a692520
import static org.apache.hadoop.ozone.OzoneConsts.OZONE_URI_DELIMITER;
import static org.apache.hadoop.ozone.om.OMConfigKeys.OZONE_DIR_DELETING_SERVICE_INTERVAL;
import static org.apache.hadoop.ozone.om.OMConfigKeys.OZONE_DIR_DELETING_SERVICE_INTERVAL_DEFAULT;
import static org.apache.hadoop.ozone.om.exceptions.OMException.ResultCodes.BUCKET_NOT_FOUND;
import static org.apache.hadoop.ozone.om.exceptions.OMException.ResultCodes.DIRECTORY_NOT_FOUND;
import static org.apache.hadoop.ozone.om.exceptions.OMException.ResultCodes.FILE_NOT_FOUND;
import static org.apache.hadoop.ozone.om.exceptions.OMException.ResultCodes.INTERNAL_ERROR;
import static org.apache.hadoop.ozone.om.exceptions.OMException.ResultCodes.INVALID_KMS_PROVIDER;
import static org.apache.hadoop.ozone.om.exceptions.OMException.ResultCodes.KEY_NOT_FOUND;
import static org.apache.hadoop.ozone.om.exceptions.OMException.ResultCodes.SCM_GET_PIPELINE_EXCEPTION;
import static org.apache.hadoop.ozone.om.exceptions.OMException.ResultCodes.VOLUME_NOT_FOUND;
import static org.apache.hadoop.ozone.om.lock.OzoneManagerLock.Resource.BUCKET_LOCK;
import static org.apache.hadoop.ozone.security.acl.OzoneObj.ResourceType.KEY;
import static org.apache.hadoop.util.Time.monotonicNow;

import org.apache.ratis.util.TimeDuration;
import org.slf4j.Logger;
import org.slf4j.LoggerFactory;

/**
 * Implementation of keyManager.
 */
public class KeyManagerImpl implements KeyManager {
  private static final Logger LOG =
      LoggerFactory.getLogger(KeyManagerImpl.class);

  /**
   * A SCM block client, used to talk to SCM to allocate block during putKey.
   */
  private final OzoneManager ozoneManager;
  private final ScmClient scmClient;
  private final OMMetadataManager metadataManager;
  private final long scmBlockSize;
  private final boolean useRatis;

  private final int preallocateBlocksMax;
  private final int listTrashKeysMax;
  private final String omId;
  private final OzoneBlockTokenSecretManager secretManager;
  private final boolean grpcBlockTokenEnabled;

  private BackgroundService keyDeletingService;
  private BackgroundService openKeyCleanupService;

  private final KeyProviderCryptoExtension kmsProvider;
  private final PrefixManager prefixManager;

  private final boolean enableFileSystemPaths;
  private BackgroundService dirDeletingService;

  @VisibleForTesting
  public KeyManagerImpl(ScmBlockLocationProtocol scmBlockClient,
      OMMetadataManager metadataManager, OzoneConfiguration conf, String omId,
      OzoneBlockTokenSecretManager secretManager) {
    this(null, new ScmClient(scmBlockClient, null), metadataManager,
        conf, omId, secretManager, null, null);
  }

  @VisibleForTesting
  public KeyManagerImpl(ScmBlockLocationProtocol scmBlockClient,
      StorageContainerLocationProtocol scmContainerClient,
      OMMetadataManager metadataManager, OzoneConfiguration conf, String omId,
      OzoneBlockTokenSecretManager secretManager) {
    this(null, new ScmClient(scmBlockClient, scmContainerClient),
        metadataManager, conf, omId, secretManager, null, null);
  }

  public KeyManagerImpl(OzoneManager om, ScmClient scmClient,
      OzoneConfiguration conf, String omId) {
    this (om, scmClient, om.getMetadataManager(), conf, omId,
        om.getBlockTokenMgr(), om.getKmsProvider(), om.getPrefixManager());
  }

  @SuppressWarnings("parameternumber")
  public KeyManagerImpl(OzoneManager om, ScmClient scmClient,
      OMMetadataManager metadataManager, OzoneConfiguration conf, String omId,
      OzoneBlockTokenSecretManager secretManager,
      KeyProviderCryptoExtension kmsProvider, PrefixManager prefixManager) {
    this.scmBlockSize = (long) conf
        .getStorageSize(OZONE_SCM_BLOCK_SIZE, OZONE_SCM_BLOCK_SIZE_DEFAULT,
            StorageUnit.BYTES);
    this.useRatis = conf.getBoolean(DFS_CONTAINER_RATIS_ENABLED_KEY,
        DFS_CONTAINER_RATIS_ENABLED_DEFAULT);
    this.preallocateBlocksMax = conf.getInt(
        OZONE_KEY_PREALLOCATION_BLOCKS_MAX,
        OZONE_KEY_PREALLOCATION_BLOCKS_MAX_DEFAULT);
    this.grpcBlockTokenEnabled = conf.getBoolean(
        HDDS_BLOCK_TOKEN_ENABLED,
        HDDS_BLOCK_TOKEN_ENABLED_DEFAULT);
    this.listTrashKeysMax = conf.getInt(
      OZONE_CLIENT_LIST_TRASH_KEYS_MAX,
      OZONE_CLIENT_LIST_TRASH_KEYS_MAX_DEFAULT);
    this.enableFileSystemPaths =
        conf.getBoolean(OMConfigKeys.OZONE_OM_ENABLE_FILESYSTEM_PATHS,
            OMConfigKeys.OZONE_OM_ENABLE_FILESYSTEM_PATHS_DEFAULT);

    this.ozoneManager = om;
    this.omId = omId;
    this.scmClient = scmClient;
    this.metadataManager = metadataManager;
    this.prefixManager = prefixManager;
    this.secretManager = secretManager;
    this.kmsProvider = kmsProvider;

  }

  @Override
  public void start(OzoneConfiguration configuration) {
    if (keyDeletingService == null) {
      long blockDeleteInterval = configuration.getTimeDuration(
          OZONE_BLOCK_DELETING_SERVICE_INTERVAL,
          OZONE_BLOCK_DELETING_SERVICE_INTERVAL_DEFAULT,
          TimeUnit.MILLISECONDS);
      long serviceTimeout = configuration.getTimeDuration(
          OZONE_BLOCK_DELETING_SERVICE_TIMEOUT,
          OZONE_BLOCK_DELETING_SERVICE_TIMEOUT_DEFAULT,
          TimeUnit.MILLISECONDS);
      keyDeletingService = new KeyDeletingService(ozoneManager,
          scmClient.getBlockClient(), this, blockDeleteInterval,
          serviceTimeout, configuration);
      keyDeletingService.start();
    }

<<<<<<< HEAD
    // Start directory deletion service for FSO buckets.
    if (dirDeletingService == null) {
      long dirDeleteInterval = configuration.getTimeDuration(
          OZONE_DIR_DELETING_SERVICE_INTERVAL,
          OZONE_DIR_DELETING_SERVICE_INTERVAL_DEFAULT,
          TimeUnit.MILLISECONDS);
      long serviceTimeout = configuration.getTimeDuration(
          OZONE_BLOCK_DELETING_SERVICE_TIMEOUT,
          OZONE_BLOCK_DELETING_SERVICE_TIMEOUT_DEFAULT,
          TimeUnit.MILLISECONDS);
      dirDeletingService = new DirectoryDeletingService(dirDeleteInterval,
          TimeUnit.SECONDS, serviceTimeout, ozoneManager, configuration);
      dirDeletingService.start();
=======
    if (openKeyCleanupService == null) {
      long serviceInterval = configuration.getTimeDuration(
          OZONE_OPEN_KEY_CLEANUP_SERVICE_INTERVAL,
          OZONE_OPEN_KEY_CLEANUP_SERVICE_INTERVAL_DEFAULT.getDuration(),
          TimeUnit.MILLISECONDS);

      // No timeout duration for open key cleanup. The OM RPC call will time
      // out after 15 minutes.
      openKeyCleanupService = new OpenKeyCleanupService(ozoneManager, this,
          serviceInterval, configuration);
      openKeyCleanupService.start();
>>>>>>> 5a692520
    }
  }

  KeyProviderCryptoExtension getKMSProvider() {
    return kmsProvider;
  }

  @Override
  public void stop() throws IOException {
    if (keyDeletingService != null) {
      keyDeletingService.shutdown();
      keyDeletingService = null;
    }
<<<<<<< HEAD
    if (dirDeletingService != null) {
      dirDeletingService.shutdown();
      dirDeletingService = null;
=======

    if (openKeyCleanupService != null) {
      openKeyCleanupService.shutdown();
      openKeyCleanupService = null;
>>>>>>> 5a692520
    }
  }

  private OmBucketInfo getBucketInfo(String volumeName, String bucketName)
      throws IOException {
    String bucketKey = metadataManager.getBucketKey(volumeName, bucketName);
    return metadataManager.getBucketTable().get(bucketKey);
  }

  /**
   * Check S3 bucket exists or not.
   * @param volumeName
   * @param bucketName
   * @throws IOException
   */
  private OmBucketInfo validateS3Bucket(String volumeName, String bucketName)
      throws IOException {

    String bucketKey = metadataManager.getBucketKey(volumeName, bucketName);
    OmBucketInfo omBucketInfo = metadataManager.getBucketTable().
        get(bucketKey);
    //Check if bucket already exists
    if (omBucketInfo == null) {
      LOG.error("bucket not found: {}/{} ", volumeName, bucketName);
      throw new OMException("Bucket not found",
          BUCKET_NOT_FOUND);
    }
    return omBucketInfo;
  }
  /* Optimize ugi lookup for RPC operations to avoid a trip through
   * UGI.getCurrentUser which is synch'ed.
   */
  public static UserGroupInformation getRemoteUser() throws IOException {
    UserGroupInformation ugi = Server.getRemoteUser();
    return (ugi != null) ? ugi : UserGroupInformation.getCurrentUser();
  }

  private EncryptedKeyVersion generateEDEK(
      final String ezKeyName) throws IOException {
    if (ezKeyName == null) {
      return null;
    }
    long generateEDEKStartTime = monotonicNow();
    EncryptedKeyVersion edek = SecurityUtil.doAsLoginUser(
        new PrivilegedExceptionAction<EncryptedKeyVersion>() {
          @Override
          public EncryptedKeyVersion run() throws IOException {
            try {
              return getKMSProvider().generateEncryptedKey(ezKeyName);
            } catch (GeneralSecurityException e) {
              throw new IOException(e);
            }
          }
        });
    long generateEDEKTime = monotonicNow() - generateEDEKStartTime;
    LOG.debug("generateEDEK takes {} ms", generateEDEKTime);
    Preconditions.checkNotNull(edek);
    return edek;
  }
  @Override
  public OmKeyInfo lookupKey(OmKeyArgs args, String clientAddress)
      throws IOException {
    Preconditions.checkNotNull(args);
    String volumeName = args.getVolumeName();
    String bucketName = args.getBucketName();
    String keyName = args.getKeyName();

    metadataManager.getLock().acquireReadLock(BUCKET_LOCK, volumeName,
        bucketName);

    BucketLayout bucketLayout =
        getBucketLayout(metadataManager, args.getVolumeName(),
            args.getBucketName());
    keyName = OMClientRequest
        .validateAndNormalizeKey(enableFileSystemPaths, keyName,
            bucketLayout);

    OmKeyInfo value = null;
    try {
      if (bucketLayout.isFileSystemOptimized()) {
        value = getOmKeyInfoFSO(volumeName, bucketName, keyName);
      } else {
        value = getOmKeyInfo(volumeName, bucketName, keyName);
      }
    } catch (IOException ex) {
      if (ex instanceof OMException) {
        throw ex;
      }
      if (LOG.isDebugEnabled()) {
        LOG.debug("Get key failed for volume:{} bucket:{} key:{}", volumeName,
                bucketName, keyName, ex);
      }
      throw new OMException(ex.getMessage(), KEY_NOT_FOUND);
    } finally {
      metadataManager.getLock().releaseReadLock(BUCKET_LOCK, volumeName,
          bucketName);
    }

    if (value == null) {
      if (LOG.isDebugEnabled()) {
        LOG.debug("volume:{} bucket:{} Key:{} not found", volumeName,
                bucketName, keyName);
      }
      throw new OMException("Key:" + keyName + " not found", KEY_NOT_FOUND);
    }


    if (args.getLatestVersionLocation()) {
      slimLocationVersion(value);
    }

    // If operation is head, do not perform any additional steps based on flags.
    // As head operation does not need any of those details.
    if (!args.isHeadOp()) {

      // add block token for read.
      addBlockToken4Read(value);

      // Refresh container pipeline info from SCM
      // based on OmKeyArgs.refreshPipeline flag
      // value won't be null as the check is done inside try/catch block.
      refresh(value);

      if (args.getSortDatanodes()) {
        sortDatanodes(clientAddress, value);
      }

    }

    return value;
  }

  private OmKeyInfo getOmKeyInfo(String volumeName, String bucketName,
      String keyName) throws IOException {
    String keyBytes =
        metadataManager.getOzoneKey(volumeName, bucketName, keyName);
    return metadataManager
        .getKeyTable(getBucketLayout(metadataManager, volumeName, bucketName))
        .get(keyBytes);
  }

  /**
   * Look up will return only closed fileInfo. This will return null if the
   * keyName is a directory or if the keyName is still open for writing.
   */
  private OmKeyInfo getOmKeyInfoFSO(String volumeName, String bucketName,
                                   String keyName) throws IOException {
    OzoneFileStatus fileStatus =
            OMFileRequest.getOMKeyInfoIfExists(metadataManager,
                    volumeName, bucketName, keyName, scmBlockSize);
    if (fileStatus == null) {
      return null;
    }
    // Appended trailing slash to represent directory to the user
    if (fileStatus.isDirectory()) {
      String keyPath = OzoneFSUtils.addTrailingSlashIfNeeded(
          fileStatus.getKeyInfo().getKeyName());
      fileStatus.getKeyInfo().setKeyName(keyPath);
    }
    return fileStatus.getKeyInfo();
  }

  private void addBlockToken4Read(OmKeyInfo value) throws IOException {
    Preconditions.checkNotNull(value, "OMKeyInfo cannot be null");
    if (grpcBlockTokenEnabled) {
      String remoteUser = getRemoteUser().getShortUserName();
      for (OmKeyLocationInfoGroup key : value.getKeyLocationVersions()) {
        key.getLocationList().forEach(k -> {
          k.setToken(secretManager.generateToken(remoteUser, k.getBlockID(),
              EnumSet.of(READ), k.getLength()));
        });
      }
    }
  }
  /**
   * Refresh pipeline info in OM by asking SCM.
   * @param keyList a list of OmKeyInfo
   */
  @VisibleForTesting
  protected void refreshPipeline(List<OmKeyInfo> keyList) throws IOException {
    if (keyList == null || keyList.isEmpty()) {
      return;
    }

    Set<Long> containerIDs = new HashSet<>();
    for (OmKeyInfo keyInfo : keyList) {
      List<OmKeyLocationInfoGroup> locationInfoGroups =
          keyInfo.getKeyLocationVersions();

      for (OmKeyLocationInfoGroup key : locationInfoGroups) {
        for (List<OmKeyLocationInfo> omKeyLocationInfoList :
            key.getLocationLists()) {
          for (OmKeyLocationInfo omKeyLocationInfo : omKeyLocationInfoList) {
            containerIDs.add(omKeyLocationInfo.getContainerID());
          }
        }
      }
    }

    Map<Long, ContainerWithPipeline> containerWithPipelineMap =
        refreshPipeline(containerIDs);

    for (OmKeyInfo keyInfo : keyList) {
      List<OmKeyLocationInfoGroup> locationInfoGroups =
          keyInfo.getKeyLocationVersions();
      for (OmKeyLocationInfoGroup key : locationInfoGroups) {
        for (List<OmKeyLocationInfo> omKeyLocationInfoList :
            key.getLocationLists()) {
          for (OmKeyLocationInfo omKeyLocationInfo : omKeyLocationInfoList) {
            ContainerWithPipeline cp = containerWithPipelineMap.get(
                omKeyLocationInfo.getContainerID());
            if (cp != null &&
                !cp.getPipeline().equals(omKeyLocationInfo.getPipeline())) {
              omKeyLocationInfo.setPipeline(cp.getPipeline());
            }
          }
        }
      }
    }
  }

  /**
   * Refresh pipeline info in OM by asking SCM.
   * @param containerIDs a set of containerIDs
   */
  @VisibleForTesting
  protected Map<Long, ContainerWithPipeline> refreshPipeline(
      Set<Long> containerIDs) throws IOException {
    // TODO: fix Some tests that may not initialize container client
    // The production should always have containerClient initialized.
    if (scmClient.getContainerClient() == null ||
        containerIDs == null || containerIDs.isEmpty()) {
      return Collections.EMPTY_MAP;
    }

    Map<Long, ContainerWithPipeline> containerWithPipelineMap = new HashMap<>();

    try {
      List<ContainerWithPipeline> cpList = scmClient.getContainerClient().
          getContainerWithPipelineBatch(new ArrayList<>(containerIDs));
      for (ContainerWithPipeline cp : cpList) {
        containerWithPipelineMap.put(
            cp.getContainerInfo().getContainerID(), cp);
      }
      return containerWithPipelineMap;
    } catch (IOException ioEx) {
      LOG.debug("Get containerPipeline failed for {}",
          containerIDs, ioEx);
      throw new OMException(ioEx.getMessage(), SCM_GET_PIPELINE_EXCEPTION);
    }
  }

  private boolean isKeyEmpty(OmKeyInfo keyInfo) {
    for (OmKeyLocationInfoGroup keyLocationList : keyInfo
        .getKeyLocationVersions()) {
      if (keyLocationList.getLocationListCount() != 0) {
        return false;
      }
    }
    return true;
  }

  @Override
  public List<OmKeyInfo> listKeys(String volumeName, String bucketName,
      String startKey, String keyPrefix,
      int maxKeys) throws IOException {
    Preconditions.checkNotNull(volumeName);
    Preconditions.checkNotNull(bucketName);

    // We don't take a lock in this path, since we walk the
    // underlying table using an iterator. That automatically creates a
    // snapshot of the data, so we don't need these locks at a higher level
    // when we iterate.

    if (enableFileSystemPaths) {
      startKey = OmUtils.normalizeKey(startKey, true);
      keyPrefix = OmUtils.normalizeKey(keyPrefix, true);
    }

    List<OmKeyInfo> keyList = metadataManager.listKeys(volumeName, bucketName,
        startKey, keyPrefix, maxKeys);

    // For listKeys, we return the latest Key Location by default
    for (OmKeyInfo omKeyInfo : keyList) {
      slimLocationVersion(omKeyInfo);
    }

    return keyList;
  }

  @Override
  public List<RepeatedOmKeyInfo> listTrash(String volumeName,
      String bucketName, String startKeyName, String keyPrefix,
      int maxKeys) throws IOException {

    Preconditions.checkNotNull(volumeName);
    Preconditions.checkNotNull(bucketName);
    Preconditions.checkArgument(maxKeys <= listTrashKeysMax,
        "The max keys limit specified is not less than the cluster " +
          "allowed maximum limit.");

    return metadataManager.listTrash(volumeName, bucketName,
     startKeyName, keyPrefix, maxKeys);
  }

  @Override
  public List<BlockGroup> getPendingDeletionKeys(final int count)
      throws IOException {
    return  metadataManager.getPendingDeletionKeys(count);
  }

  @Override
<<<<<<< HEAD
  public List<String> getExpiredOpenKeys(int count) throws IOException {
    return metadataManager.getExpiredOpenKeys(count);
=======
  public List<String> getExpiredOpenKeys(TimeDuration expireThreshold,
      int count) throws IOException {
    return metadataManager.getExpiredOpenKeys(expireThreshold, count);
>>>>>>> 5a692520
  }

  @Override
  public OMMetadataManager getMetadataManager() {
    return metadataManager;
  }

  @Override
  public BackgroundService getDeletingService() {
    return keyDeletingService;
  }

  @Override
<<<<<<< HEAD
  public BackgroundService getDirDeletingService() {
    return dirDeletingService;
=======
  public BackgroundService getOpenKeyCleanupService() {
    return openKeyCleanupService;
  }

  @Override
  public OmMultipartInfo initiateMultipartUpload(OmKeyArgs omKeyArgs) throws
      IOException {
    Preconditions.checkNotNull(omKeyArgs);
    String uploadID = UUID.randomUUID().toString() + "-" + UniqueId.next();
    return createMultipartInfo(omKeyArgs, uploadID);
>>>>>>> 5a692520
  }

  @Override
  public OmMultipartUploadList listMultipartUploads(String volumeName,
      String bucketName, String prefix) throws OMException {
    Preconditions.checkNotNull(volumeName);
    Preconditions.checkNotNull(bucketName);

    metadataManager.getLock().acquireReadLock(BUCKET_LOCK, volumeName,
        bucketName);
    try {

      Set<String> multipartUploadKeys =
          metadataManager
              .getMultipartUploadKeys(volumeName, bucketName, prefix);

      List<OmMultipartUpload> collect = multipartUploadKeys.stream()
          .map(OmMultipartUpload::from)
          .peek(upload -> {
            try {
              Table<String, OmMultipartKeyInfo> keyInfoTable =
                  metadataManager.getMultipartInfoTable();

              OmMultipartKeyInfo multipartKeyInfo =
                  keyInfoTable.get(upload.getDbKey());

              upload.setCreationTime(
                  Instant.ofEpochMilli(multipartKeyInfo.getCreationTime()));
              upload.setReplicationConfig(
                      multipartKeyInfo.getReplicationConfig());
            } catch (IOException e) {
              LOG.warn(
                  "Open key entry for multipart upload record can be read  {}",
                  metadataManager.getOzoneKey(upload.getVolumeName(),
                          upload.getBucketName(), upload.getKeyName()));
            }
          })
          .collect(Collectors.toList());

      return new OmMultipartUploadList(collect);

    } catch (IOException ex) {
      LOG.error("List Multipart Uploads Failed: volume: " + volumeName +
          "bucket: " + bucketName + "prefix: " + prefix, ex);
      throw new OMException(ex.getMessage(), ResultCodes
          .LIST_MULTIPART_UPLOAD_PARTS_FAILED);
    } finally {
      metadataManager.getLock().releaseReadLock(BUCKET_LOCK, volumeName,
          bucketName);
    }
  }

  @Override
  public OmMultipartUploadListParts listParts(String volumeName,
      String bucketName, String keyName, String uploadID,
      int partNumberMarker, int maxParts)  throws IOException {
    Preconditions.checkNotNull(volumeName);
    Preconditions.checkNotNull(bucketName);
    Preconditions.checkNotNull(keyName);
    Preconditions.checkNotNull(uploadID);
    boolean isTruncated = false;
    int nextPartNumberMarker = 0;
    BucketLayout bucketLayout = BucketLayout.DEFAULT;
    if (ozoneManager != null) {
      String buckKey = ozoneManager.getMetadataManager()
          .getBucketKey(volumeName, bucketName);
      OmBucketInfo buckInfo =
          ozoneManager.getMetadataManager().getBucketTable().get(buckKey);
      bucketLayout = buckInfo.getBucketLayout();
    }

    metadataManager.getLock().acquireReadLock(BUCKET_LOCK, volumeName,
        bucketName);
    try {
      String multipartKey = metadataManager.getMultipartKey(volumeName,
          bucketName, keyName, uploadID);

      OmMultipartKeyInfo multipartKeyInfo =
          metadataManager.getMultipartInfoTable().get(multipartKey);

      if (multipartKeyInfo == null) {
        throw new OMException("No Such Multipart upload exists for this key.",
            ResultCodes.NO_SUCH_MULTIPART_UPLOAD_ERROR);
      } else {
        TreeMap<Integer, PartKeyInfo> partKeyInfoMap =
            multipartKeyInfo.getPartKeyInfoMap();
        Iterator<Map.Entry<Integer, PartKeyInfo>> partKeyInfoMapIterator =
            partKeyInfoMap.entrySet().iterator();

        ReplicationConfig replicationConfig = null;

        int count = 0;
        List<OmPartInfo> omPartInfoList = new ArrayList<>();

        while (count < maxParts && partKeyInfoMapIterator.hasNext()) {
          Map.Entry<Integer, PartKeyInfo> partKeyInfoEntry =
              partKeyInfoMapIterator.next();
          nextPartNumberMarker = partKeyInfoEntry.getKey();
          // As we should return only parts with part number greater
          // than part number marker
          if (partKeyInfoEntry.getKey() > partNumberMarker) {
            PartKeyInfo partKeyInfo = partKeyInfoEntry.getValue();
            String partName = getPartName(partKeyInfo, volumeName, bucketName,
                keyName);
            OmPartInfo omPartInfo = new OmPartInfo(partKeyInfo.getPartNumber(),
                partName,
                partKeyInfo.getPartKeyInfo().getModificationTime(),
                partKeyInfo.getPartKeyInfo().getDataSize());
            omPartInfoList.add(omPartInfo);

            //if there are parts, use replication type from one of the parts
            replicationConfig = ReplicationConfig.fromProtoTypeAndFactor(
                    partKeyInfo.getPartKeyInfo().getType(),
                    partKeyInfo.getPartKeyInfo().getFactor());
            count++;
          }
        }

        if (replicationConfig == null) {
          //if there are no parts, use the replicationType from the open key.
          if (isBucketFSOptimized(volumeName, bucketName)) {
            multipartKey =
                getMultipartOpenKeyFSO(volumeName, bucketName, keyName,
                    uploadID);
          }
          OmKeyInfo omKeyInfo =
              metadataManager.getOpenKeyTable(bucketLayout)
                  .get(multipartKey);

          if (omKeyInfo == null) {
            throw new IllegalStateException(
                "Open key is missing for multipart upload " + multipartKey);
          }

          replicationConfig = omKeyInfo.getReplicationConfig();
        }
        Preconditions.checkNotNull(replicationConfig,
            "ReplicationConfig can't be identified");

        if (partKeyInfoMapIterator.hasNext()) {
          Map.Entry<Integer, PartKeyInfo> partKeyInfoEntry =
              partKeyInfoMapIterator.next();
          isTruncated = true;
        } else {
          isTruncated = false;
          nextPartNumberMarker = 0;
        }
        OmMultipartUploadListParts omMultipartUploadListParts =
            new OmMultipartUploadListParts(replicationConfig,
                nextPartNumberMarker, isTruncated);
        omMultipartUploadListParts.addPartList(omPartInfoList);
        return omMultipartUploadListParts;
      }
    } catch (OMException ex) {
      throw ex;
    } catch (IOException ex){
      LOG.error(
          "List Multipart Upload Parts Failed: volume: {}, bucket: {}, ,key: "
              + "{} ",
          volumeName, bucketName, keyName, ex);
      throw new OMException(ex.getMessage(), ResultCodes
              .LIST_MULTIPART_UPLOAD_PARTS_FAILED);
    } finally {
      metadataManager.getLock().releaseReadLock(BUCKET_LOCK, volumeName,
          bucketName);
    }
  }

  private String getPartName(PartKeyInfo partKeyInfo, String volName,
                             String buckName, String keyName)
      throws IOException {

    String partName = partKeyInfo.getPartName();

    if (isBucketFSOptimized(volName, buckName)) {
      String parentDir = OzoneFSUtils.getParentDir(keyName);
      String partFileName = OzoneFSUtils.getFileName(partKeyInfo.getPartName());

      StringBuilder fullKeyPartName = new StringBuilder();
      fullKeyPartName.append(OZONE_URI_DELIMITER);
      fullKeyPartName.append(volName);
      fullKeyPartName.append(OZONE_URI_DELIMITER);
      fullKeyPartName.append(buckName);
      if (StringUtils.isNotEmpty(parentDir)) {
        fullKeyPartName.append(OZONE_URI_DELIMITER);
        fullKeyPartName.append(parentDir);
      }
      fullKeyPartName.append(OZONE_URI_DELIMITER);
      fullKeyPartName.append(partFileName);

      return fullKeyPartName.toString();
    }
    return partName;
  }

  private String getMultipartOpenKeyFSO(String volumeName, String bucketName,
      String keyName, String uploadID) throws IOException {
    OMMetadataManager metaMgr = ozoneManager.getMetadataManager();
    String fileName = OzoneFSUtils.getFileName(keyName);
    Iterator<Path> pathComponents = Paths.get(keyName).iterator();
    String bucketKey = metaMgr.getBucketKey(volumeName, bucketName);
    OmBucketInfo omBucketInfo = metaMgr.getBucketTable().get(bucketKey);
    long bucketId = omBucketInfo.getObjectID();
    long parentID =
        OMFileRequest.getParentID(bucketId, pathComponents, keyName, metaMgr);

    String multipartKey = metaMgr.getMultipartKey(parentID, fileName, uploadID);

    return multipartKey;
  }

  /**
   * Add acl for Ozone object. Return true if acl is added successfully else
   * false.
   *
   * @param obj Ozone object for which acl should be added.
   * @param acl ozone acl to be added.
   * @throws IOException if there is error.
   */
  @Override
  public boolean addAcl(OzoneObj obj, OzoneAcl acl) throws IOException {
    validateOzoneObj(obj);
    String volume = obj.getVolumeName();
    String bucket = obj.getBucketName();
    String keyName = obj.getKeyName();
    boolean changed = false;


    metadataManager.getLock().acquireWriteLock(BUCKET_LOCK, volume, bucket);
    try {
      OMFileRequest.validateBucket(metadataManager, volume, bucket);
      String objectKey = metadataManager.getOzoneKey(volume, bucket, keyName);
      OmKeyInfo keyInfo = metadataManager
          .getKeyTable(getBucketLayout(metadataManager, volume, bucket))
          .get(objectKey);
      if (keyInfo == null) {
        throw new OMException("Key not found. Key:" + objectKey, KEY_NOT_FOUND);
      }

      if (keyInfo.getAcls() == null) {
        keyInfo.setAcls(new ArrayList<>());
      }
      changed = keyInfo.addAcl(acl);
      if (changed) {
        metadataManager
            .getKeyTable(getBucketLayout(metadataManager, volume, bucket))
            .put(objectKey, keyInfo);
      }
    } catch (IOException ex) {
      if (!(ex instanceof OMException)) {
        LOG.error("Add acl operation failed for key:{}/{}/{}", volume,
            bucket, keyName, ex);
      }
      throw ex;
    } finally {
      metadataManager.getLock().releaseWriteLock(BUCKET_LOCK, volume, bucket);
    }
    return changed;
  }

  /**
   * Remove acl for Ozone object. Return true if acl is removed successfully
   * else false.
   *
   * @param obj Ozone object.
   * @param acl Ozone acl to be removed.
   * @throws IOException if there is error.
   */
  @Override
  public boolean removeAcl(OzoneObj obj, OzoneAcl acl) throws IOException {
    validateOzoneObj(obj);
    String volume = obj.getVolumeName();
    String bucket = obj.getBucketName();
    String keyName = obj.getKeyName();
    boolean changed = false;

    metadataManager.getLock().acquireWriteLock(BUCKET_LOCK, volume, bucket);
    try {
      OMFileRequest.validateBucket(metadataManager, volume, bucket);
      String objectKey = metadataManager.getOzoneKey(volume, bucket, keyName);
      OmKeyInfo keyInfo = metadataManager
          .getKeyTable(getBucketLayout(metadataManager, volume, bucket))
          .get(objectKey);
      if (keyInfo == null) {
        throw new OMException("Key not found. Key:" + objectKey, KEY_NOT_FOUND);
      }

      changed = keyInfo.removeAcl(acl);
      if (changed) {
        metadataManager
            .getKeyTable(getBucketLayout(metadataManager, volume, bucket))
            .put(objectKey, keyInfo);
      }
    } catch (IOException ex) {
      if (!(ex instanceof OMException)) {
        LOG.error("Remove acl operation failed for key:{}/{}/{}", volume,
            bucket, keyName, ex);
      }
      throw ex;
    } finally {
      metadataManager.getLock().releaseWriteLock(BUCKET_LOCK, volume, bucket);
    }
    return changed;
  }

  /**
   * Acls to be set for given Ozone object. This operations reset ACL for given
   * object to list of ACLs provided in argument.
   *
   * @param obj Ozone object.
   * @param acls List of acls.
   * @throws IOException if there is error.
   */
  @Override
  public boolean setAcl(OzoneObj obj, List<OzoneAcl> acls) throws IOException {
    validateOzoneObj(obj);
    String volume = obj.getVolumeName();
    String bucket = obj.getBucketName();
    String keyName = obj.getKeyName();
    boolean changed = false;

    metadataManager.getLock().acquireWriteLock(BUCKET_LOCK, volume, bucket);
    try {
      OMFileRequest.validateBucket(metadataManager, volume, bucket);
      String objectKey = metadataManager.getOzoneKey(volume, bucket, keyName);
      OmKeyInfo keyInfo = metadataManager
          .getKeyTable(getBucketLayout(metadataManager, volume, bucket))
          .get(objectKey);
      if (keyInfo == null) {
        throw new OMException("Key not found. Key:" + objectKey, KEY_NOT_FOUND);
      }

      changed = keyInfo.setAcls(acls);

      if (changed) {
        metadataManager
            .getKeyTable(getBucketLayout(metadataManager, volume, bucket))
            .put(objectKey, keyInfo);
      }
    } catch (IOException ex) {
      if (!(ex instanceof OMException)) {
        LOG.error("Set acl operation failed for key:{}/{}/{}", volume,
            bucket, keyName, ex);
      }
      throw ex;
    } finally {
      metadataManager.getLock().releaseWriteLock(BUCKET_LOCK, volume, bucket);
    }
    return changed;
  }

  /**
   * Returns list of ACLs for given Ozone object.
   *
   * @param obj Ozone object.
   * @throws IOException if there is error.
   */
  @Override
  public List<OzoneAcl> getAcl(OzoneObj obj) throws IOException {
    validateOzoneObj(obj);
    String volume = obj.getVolumeName();
    String bucket = obj.getBucketName();
    String keyName = obj.getKeyName();
    OmKeyInfo keyInfo;
    metadataManager.getLock().acquireReadLock(BUCKET_LOCK, volume, bucket);
    try {
      OMFileRequest.validateBucket(metadataManager, volume, bucket);
      String objectKey = metadataManager.getOzoneKey(volume, bucket, keyName);
      if (isBucketFSOptimized(volume, bucket)) {
        keyInfo = getOmKeyInfoFSO(volume, bucket, keyName);
      } else {
        keyInfo = getOmKeyInfo(volume, bucket, keyName);
      }
      if (keyInfo == null) {
        throw new OMException("Key not found. Key:" + objectKey, KEY_NOT_FOUND);
      }

      return keyInfo.getAcls();
    } catch (IOException ex) {
      if (!(ex instanceof OMException)) {
        LOG.error("Get acl operation failed for key:{}/{}/{}", volume,
            bucket, keyName, ex);
      }
      throw ex;
    } finally {
      metadataManager.getLock().releaseReadLock(BUCKET_LOCK, volume, bucket);
    }
  }

  /**
   * Check access for given ozoneObject.
   *
   * @param ozObject object for which access needs to be checked.
   * @param context Context object encapsulating all user related information.
   * @return true if user has access else false.
   */
  @Override
  public boolean checkAccess(OzoneObj ozObject, RequestContext context)
      throws OMException {
    Objects.requireNonNull(ozObject);
    Objects.requireNonNull(context);
    Objects.requireNonNull(context.getClientUgi());

    String volume = ozObject.getVolumeName();
    String bucket = ozObject.getBucketName();
    String keyName = ozObject.getKeyName();
    String objectKey = metadataManager.getOzoneKey(volume, bucket, keyName);
    OmKeyArgs args = new OmKeyArgs.Builder()
        .setVolumeName(volume)
        .setBucketName(bucket)
        .setKeyName(keyName)
        .build();

    BucketLayout bucketLayout = BucketLayout.DEFAULT;
    if (ozoneManager != null) {
      String buckKey =
          ozoneManager.getMetadataManager().getBucketKey(volume, bucket);
      OmBucketInfo buckInfo = null;
      try {
        buckInfo =
            ozoneManager.getMetadataManager().getBucketTable().get(buckKey);
        bucketLayout = buckInfo.getBucketLayout();
      } catch (IOException e) {
        LOG.error("Failed to get bucket for the key: " + buckKey, e);
      }
    }

    metadataManager.getLock().acquireReadLock(BUCKET_LOCK, volume, bucket);
    try {
      OMFileRequest.validateBucket(metadataManager, volume, bucket);
      OmKeyInfo keyInfo;

      // For Acl Type "WRITE", the key can only be found in
      // OpenKeyTable since appends to existing keys are not supported.
      if (context.getAclRights() == IAccessAuthorizer.ACLType.WRITE) {
        keyInfo =
            metadataManager.getOpenKeyTable(bucketLayout).get(objectKey);
      } else {
        // Recursive check is done only for ACL_TYPE DELETE
        // Rename and delete operations will send ACL_TYPE DELETE
        if (context.isRecursiveAccessCheck()
            && context.getAclRights() == IAccessAuthorizer.ACLType.DELETE) {
          return checkChildrenAcls(ozObject, context);
        }
        try {
          OzoneFileStatus fileStatus = getFileStatus(args);
          keyInfo = fileStatus.getKeyInfo();
        } catch (IOException e) {
          // OzoneFS will check whether the key exists when write a new key.
          // For Acl Type "READ", when the key is not exist return true.
          // To Avoid KEY_NOT_FOUND Exception.
          if (context.getAclRights() == IAccessAuthorizer.ACLType.READ) {
            return true;
          } else {
            throw new OMException(
                "Key not found, checkAccess failed. Key:" + objectKey,
                KEY_NOT_FOUND);
          }
        }
      }

      if (keyInfo == null) {
        // the key does not exist, but it is a parent "dir" of some key
        // let access be determined based on volume/bucket/prefix ACL
        LOG.debug("key:{} is non-existent parent, permit access to user:{}",
            keyName, context.getClientUgi());
        return true;
      }

      boolean hasAccess = OzoneAclUtil.checkAclRights(
          keyInfo.getAcls(), context);
      if (LOG.isDebugEnabled()) {
        LOG.debug("user:{} has access rights for key:{} :{} ",
            context.getClientUgi(), ozObject.getKeyName(), hasAccess);
      }
      return hasAccess;
    } catch (IOException ex) {
      if(ex instanceof OMException) {
        throw (OMException) ex;
      }
      LOG.error("CheckAccess operation failed for key:{}/{}/{}", volume,
          bucket, keyName, ex);
      throw new OMException("Check access operation failed for " +
          "key:" + keyName, ex, INTERNAL_ERROR);
    } finally {
      metadataManager.getLock().releaseReadLock(BUCKET_LOCK, volume, bucket);
    }
  }

  /**
   * check acls for all subpaths of a directory.
   *
   * @param ozObject
   * @param context
   * @return
   * @throws IOException
   */
  private boolean checkChildrenAcls(OzoneObj ozObject, RequestContext context)
      throws IOException {
    OmKeyInfo keyInfo;
    OzoneFileStatus ozoneFileStatus =
        ozObject.getOzonePrefixPathViewer().getOzoneFileStatus();
    keyInfo = ozoneFileStatus.getKeyInfo();
    // Using stack to check acls for subpaths
    Stack<OzoneFileStatus> directories = new Stack<>();
    // check whether given file/dir  has access
    boolean hasAccess = OzoneAclUtil.checkAclRights(keyInfo.getAcls(), context);
    if (LOG.isDebugEnabled()) {
      LOG.debug("user:{} has access rights for key:{} :{} ",
          context.getClientUgi(), ozObject.getKeyName(), hasAccess);
    }
    if (ozoneFileStatus.isDirectory() && hasAccess) {
      directories.add(ozoneFileStatus);
    }
    while (!directories.isEmpty() && hasAccess) {
      ozoneFileStatus = directories.pop();
      String keyPath = ozoneFileStatus.getTrimmedName();
      Iterator<? extends OzoneFileStatus> children =
          ozObject.getOzonePrefixPathViewer().getChildren(keyPath);
      while (hasAccess && children.hasNext()) {
        ozoneFileStatus = children.next();
        keyInfo = ozoneFileStatus.getKeyInfo();
        hasAccess = OzoneAclUtil.checkAclRights(keyInfo.getAcls(), context);
        if (LOG.isDebugEnabled()) {
          LOG.debug("user:{} has access rights for key:{} :{} ",
              context.getClientUgi(), keyInfo.getKeyName(), hasAccess);
        }
        if (hasAccess && ozoneFileStatus.isDirectory()) {
          directories.add(ozoneFileStatus);
        }
      }
    }
    return hasAccess;
  }

  /**
   * Helper method to validate ozone object.
   * @param obj
   * */
  private void validateOzoneObj(OzoneObj obj) throws OMException {
    Objects.requireNonNull(obj);

    if (!obj.getResourceType().equals(KEY)) {
      throw new IllegalArgumentException("Unexpected argument passed to " +
          "KeyManager. OzoneObj type:" + obj.getResourceType());
    }
    String volume = obj.getVolumeName();
    String bucket = obj.getBucketName();
    String keyName = obj.getKeyName();

    if (Strings.isNullOrEmpty(volume)) {
      throw new OMException("Volume name is required.", VOLUME_NOT_FOUND);
    }
    if (Strings.isNullOrEmpty(bucket)) {
      throw new OMException("Bucket name is required.", BUCKET_NOT_FOUND);
    }
    if (Strings.isNullOrEmpty(keyName)) {
      throw new OMException("Key name is required.", KEY_NOT_FOUND);
    }
  }

  /**
   * OzoneFS api to get file status for an entry.
   *
   * @param args Key args
   * @throws OMException if file does not exist
   *                     if bucket does not exist
   *                     if volume does not exist
   * @throws IOException if there is error in the db
   *                     invalid arguments
   */
  @Override
  public OzoneFileStatus getFileStatus(OmKeyArgs args) throws IOException {
    Preconditions.checkNotNull(args, "Key args can not be null");
    return getFileStatus(args, null);
  }

  /**
   * OzoneFS api to get file status for an entry.
   *
   * @param args Key args
   * @param clientAddress a hint to key manager, order the datanode in returned
   *                      pipeline by distance between client and datanode.
   * @throws OMException if file does not exist
   *                     if bucket does not exist
   *                     if volume does not exist
   * @throws IOException if there is error in the db
   *                     invalid arguments
   */
  @Override
  public OzoneFileStatus getFileStatus(OmKeyArgs args, String clientAddress)
          throws IOException {
    Preconditions.checkNotNull(args, "Key args can not be null");
    String volumeName = args.getVolumeName();
    String bucketName = args.getBucketName();
    String keyName = args.getKeyName();

    if (isBucketFSOptimized(volumeName, bucketName)) {
      return getOzoneFileStatusFSO(volumeName, bucketName, keyName,
              args.getSortDatanodes(), clientAddress,
              args.getLatestVersionLocation(), false);
    }
    return getOzoneFileStatus(volumeName, bucketName, keyName,
        args.getRefreshPipeline(), args.getSortDatanodes(),
        args.getLatestVersionLocation(), clientAddress);
  }

  private OzoneFileStatus getOzoneFileStatus(String volumeName,
                                             String bucketName,
                                             String keyName,
                                             boolean refreshPipeline,
                                             boolean sortDatanodes,
                                             boolean latestLocationVersion,
                                             String clientAddress)
      throws IOException {
    OmKeyInfo fileKeyInfo = null;
    metadataManager.getLock().acquireReadLock(BUCKET_LOCK, volumeName,
        bucketName);
    try {
      // Check if this is the root of the filesystem.
      if (keyName.length() == 0) {
        OMFileRequest.validateBucket(metadataManager, volumeName, bucketName);
        return new OzoneFileStatus();
      }

      // Check if the key is a file.
      String fileKeyBytes = metadataManager.getOzoneKey(
              volumeName, bucketName, keyName);
      fileKeyInfo = metadataManager
          .getKeyTable(getBucketLayout(metadataManager, volumeName, bucketName))
          .get(fileKeyBytes);

      // Check if the key is a directory.
      if (fileKeyInfo == null) {
        String dirKey = OzoneFSUtils.addTrailingSlashIfNeeded(keyName);
        String dirKeyBytes = metadataManager.getOzoneKey(
                volumeName, bucketName, dirKey);
        OmKeyInfo dirKeyInfo = metadataManager.getKeyTable(
            getBucketLayout(metadataManager, volumeName, bucketName))
            .get(dirKeyBytes);
        if (dirKeyInfo != null) {
          return new OzoneFileStatus(dirKeyInfo, scmBlockSize, true);
        }
      }
    } finally {
      metadataManager.getLock().releaseReadLock(BUCKET_LOCK, volumeName,
              bucketName);

      // if the key is a file then do refresh pipeline info in OM by asking SCM
      if (fileKeyInfo != null) {
        if (latestLocationVersion) {
          slimLocationVersion(fileKeyInfo);
        }
        // refreshPipeline flag check has been removed as part of
        // https://issues.apache.org/jira/browse/HDDS-3658.
        // Please refer this jira for more details.
        refresh(fileKeyInfo);
        if (sortDatanodes) {
          sortDatanodes(clientAddress, fileKeyInfo);
        }
        return new OzoneFileStatus(fileKeyInfo, scmBlockSize, false);
      }
    }

    // Key is not found, throws exception
    if (LOG.isDebugEnabled()) {
      LOG.debug("Unable to get file status for the key: volume: {}, bucket:" +
                      " {}, key: {}, with error: No such file exists.",
              volumeName, bucketName, keyName);
    }
    throw new OMException("Unable to get file status: volume: " +
            volumeName + " bucket: " + bucketName + " key: " + keyName,
            FILE_NOT_FOUND);
  }


  private OzoneFileStatus getOzoneFileStatusFSO(String volumeName,
      String bucketName, String keyName, boolean sortDatanodes,
      String clientAddress, boolean latestLocationVersion,
      boolean skipFileNotFoundError) throws IOException {
    OzoneFileStatus fileStatus = null;
    metadataManager.getLock().acquireReadLock(BUCKET_LOCK, volumeName,
            bucketName);
    try {
      // Check if this is the root of the filesystem.
      if (keyName.length() == 0) {
        OMFileRequest.validateBucket(metadataManager, volumeName, bucketName);
        return new OzoneFileStatus();
      }

      fileStatus = OMFileRequest.getOMKeyInfoIfExists(metadataManager,
              volumeName, bucketName, keyName, scmBlockSize);

    } finally {
      metadataManager.getLock().releaseReadLock(BUCKET_LOCK, volumeName,
              bucketName);
    }

    if (fileStatus != null) {
      // if the key is a file then do refresh pipeline info in OM by asking SCM
      if (fileStatus.isFile()) {
        OmKeyInfo fileKeyInfo = fileStatus.getKeyInfo();
        if (latestLocationVersion) {
          slimLocationVersion(fileKeyInfo);
        }
        // refreshPipeline flag check has been removed as part of
        // https://issues.apache.org/jira/browse/HDDS-3658.
        // Please refer this jira for more details.
        refresh(fileKeyInfo);

        if (sortDatanodes) {
          sortDatanodes(clientAddress, fileKeyInfo);
        }
        return new OzoneFileStatus(fileKeyInfo, scmBlockSize, false);
      } else {
        return fileStatus;
      }
    }

    // Key not found.
    if (LOG.isDebugEnabled()) {
      LOG.debug("Unable to get file status for the key: volume: {}, bucket:" +
                      " {}, key: {}, with error: No such file exists.",
              volumeName, bucketName, keyName);
    }

    // don't throw exception if this flag is true.
    if (skipFileNotFoundError) {
      return fileStatus;
    }

    throw new OMException("Unable to get file status: volume: " +
            volumeName + " bucket: " + bucketName + " key: " + keyName,
            FILE_NOT_FOUND);
  }

  private OmKeyInfo createDirectoryKey(String volumeName, String bucketName,
      String keyName, List<OzoneAcl> acls) throws IOException {
    // verify bucket exists
    OmBucketInfo bucketInfo = getBucketInfo(volumeName, bucketName);

    String dir = OzoneFSUtils.addTrailingSlashIfNeeded(keyName);
    FileEncryptionInfo encInfo = getFileEncryptionInfo(bucketInfo);
    return new OmKeyInfo.Builder()
        .setVolumeName(volumeName)
        .setBucketName(bucketName)
        .setKeyName(dir)
        .setOmKeyLocationInfos(Collections.singletonList(
            new OmKeyLocationInfoGroup(0, new ArrayList<>())))
        .setCreationTime(Time.now())
        .setModificationTime(Time.now())
        .setDataSize(0)
        .setReplicationConfig(new RatisReplicationConfig(ReplicationFactor.ONE))
        .setFileEncryptionInfo(encInfo)
        .setAcls(acls)
        .build();
  }
  /**
   * OzoneFS api to lookup for a file.
   *
   * @param args Key args
   * @throws OMException if given key is not found or it is not a file
   *                     if bucket does not exist
   * @throws IOException if there is error in the db
   *                     invalid arguments
   */
  @Override
  public OmKeyInfo lookupFile(OmKeyArgs args, String clientAddress)
      throws IOException {
    Preconditions.checkNotNull(args, "Key args can not be null");
    String volumeName = args.getVolumeName();
    String bucketName = args.getBucketName();
    String keyName = args.getKeyName();
    OzoneFileStatus fileStatus;
    if (isBucketFSOptimized(volumeName, bucketName)) {
      fileStatus = getOzoneFileStatusFSO(volumeName, bucketName, keyName,
              args.getSortDatanodes(), clientAddress,
              args.getLatestVersionLocation(), false);
    } else {
      fileStatus = getOzoneFileStatus(volumeName, bucketName,
              keyName, args.getRefreshPipeline(), args.getSortDatanodes(),
              args.getLatestVersionLocation(), clientAddress);
    }
    //if key is not of type file or if key is not found we throw an exception
    if (fileStatus.isFile()) {
      // add block token for read.
      addBlockToken4Read(fileStatus.getKeyInfo());
      return fileStatus.getKeyInfo();
    }
    throw new OMException("Can not write to directory: " + keyName,
        ResultCodes.NOT_A_FILE);
  }

  /**
   * Refresh the key block location information by get latest info from SCM.
   * @param key
   */
  @Override
  public void refresh(OmKeyInfo key) throws IOException {
    Preconditions.checkNotNull(key, "Key info can not be null");
    refreshPipeline(Arrays.asList(key));
  }

  /**
   * Helper function for listStatus to find key in TableCache.
   */
  private void listStatusFindKeyInTableCache(
      Iterator<Map.Entry<CacheKey<String>, CacheValue<OmKeyInfo>>> cacheIter,
      String keyArgs, String startCacheKey, boolean recursive,
      TreeMap<String, OzoneFileStatus> cacheKeyMap, Set<String> deletedKeySet) {

    while (cacheIter.hasNext()) {
      Map.Entry<CacheKey<String>, CacheValue<OmKeyInfo>> entry =
          cacheIter.next();
      String cacheKey = entry.getKey().getCacheKey();
      if (cacheKey.equals(keyArgs)) {
        continue;
      }
      OmKeyInfo cacheOmKeyInfo = entry.getValue().getCacheValue();
      // cacheOmKeyInfo is null if an entry is deleted in cache
      if (cacheOmKeyInfo != null) {
        if (cacheKey.startsWith(startCacheKey) &&
            cacheKey.compareTo(startCacheKey) >= 0) {
          if (!recursive) {
            String remainingKey = StringUtils.stripEnd(cacheKey.substring(
                startCacheKey.length()), OZONE_URI_DELIMITER);
            // For non-recursive, the remaining part of key can't have '/'
            if (remainingKey.contains(OZONE_URI_DELIMITER)) {
              continue;
            }
          }
          OzoneFileStatus fileStatus = new OzoneFileStatus(
              cacheOmKeyInfo, scmBlockSize, !OzoneFSUtils.isFile(cacheKey));
          cacheKeyMap.put(cacheKey, fileStatus);
        }
      } else {
        deletedKeySet.add(cacheKey);
      }
    }
  }

  /**
   * List the status for a file or a directory and its contents.
   *
   * @param args       Key args
   * @param recursive  For a directory if true all the descendants of a
   *                   particular directory are listed
   * @param startKey   Key from which listing needs to start. If startKey exists
   *                   its status is included in the final list.
   * @param numEntries Number of entries to list from the start key
   * @return list of file status
   */
  @Override
  public List<OzoneFileStatus> listStatus(OmKeyArgs args, boolean recursive,
                                          String startKey, long numEntries)
          throws IOException {
    return listStatus(args, recursive, startKey, numEntries, null);
  }

  /**
   * List the status for a file or a directory and its contents.
   *
   * @param args       Key args
   * @param recursive  For a directory if true all the descendants of a
   *                   particular directory are listed
   * @param startKey   Key from which listing needs to start. If startKey exists
   *                   its status is included in the final list.
   * @param numEntries Number of entries to list from the start key
   * @param clientAddress a hint to key manager, order the datanode in returned
   *                      pipeline by distance between client and datanode.
   * @return list of file status
   */
  @Override
  @SuppressWarnings("methodlength")
  public List<OzoneFileStatus> listStatus(OmKeyArgs args, boolean recursive,
      String startKey, long numEntries, String clientAddress)
          throws IOException {
    Preconditions.checkNotNull(args, "Key args can not be null");
    String volName = args.getVolumeName();
    String buckName = args.getBucketName();
    List<OzoneFileStatus> fileStatusList = new ArrayList<>();
    if (numEntries <= 0) {
      return fileStatusList;
    }
    if (isBucketFSOptimized(volName, buckName)) {
      return listStatusFSO(args, recursive, startKey, numEntries,
          clientAddress);
    }

    String volumeName = args.getVolumeName();
    String bucketName = args.getBucketName();
    String keyName = args.getKeyName();
    // A map sorted by OmKey to combine results from TableCache and DB.
    TreeMap<String, OzoneFileStatus> cacheKeyMap = new TreeMap<>();
    // A set to keep track of keys deleted in cache but not flushed to DB.
    Set<String> deletedKeySet = new TreeSet<>();

    if (Strings.isNullOrEmpty(startKey)) {
      OzoneFileStatus fileStatus = getFileStatus(args, clientAddress);
      if (fileStatus.isFile()) {
        return Collections.singletonList(fileStatus);
      }
      // keyName is a directory
      startKey = OzoneFSUtils.addTrailingSlashIfNeeded(keyName);
    }

    // Note: eliminating the case where startCacheKey could end with '//'
    String keyArgs = OzoneFSUtils.addTrailingSlashIfNeeded(
        metadataManager.getOzoneKey(volumeName, bucketName, keyName));

    metadataManager.getLock().acquireReadLock(BUCKET_LOCK, volumeName,
        bucketName);
    Table keyTable = metadataManager
        .getKeyTable(getBucketLayout(metadataManager, volName, buckName));
    TableIterator<String, ? extends Table.KeyValue<String, OmKeyInfo>>
        iterator;
    try {
      Iterator<Map.Entry<CacheKey<String>, CacheValue<OmKeyInfo>>>
          cacheIter = keyTable.cacheIterator();
      String startCacheKey = OZONE_URI_DELIMITER + volumeName +
          OZONE_URI_DELIMITER + bucketName + OZONE_URI_DELIMITER +
          ((startKey.equals(OZONE_URI_DELIMITER)) ? "" : startKey);

      // First, find key in TableCache
      listStatusFindKeyInTableCache(cacheIter, keyArgs, startCacheKey,
          recursive, cacheKeyMap, deletedKeySet);
      iterator = keyTable.iterator();
    } finally {
      metadataManager.getLock().releaseReadLock(BUCKET_LOCK, volumeName,
          bucketName);
    }

    // Then, find key in DB
    String seekKeyInDb =
        metadataManager.getOzoneKey(volumeName, bucketName, startKey);
    Table.KeyValue<String, OmKeyInfo> entry = iterator.seek(seekKeyInDb);
    int countEntries = 0;
    if (iterator.hasNext()) {
      if (entry.getKey().equals(keyArgs)) {
        // Skip the key itself, since we are listing inside the directory
        iterator.next();
      }
      // Iterate through seek results
      while (iterator.hasNext() && numEntries - countEntries > 0) {
        entry = iterator.next();
        String entryInDb = entry.getKey();
        OmKeyInfo omKeyInfo = entry.getValue();
        if (entryInDb.startsWith(keyArgs)) {
          String entryKeyName = omKeyInfo.getKeyName();
          if (recursive) {
            // for recursive list all the entries
            if (!deletedKeySet.contains(entryInDb)) {
              cacheKeyMap.put(entryInDb, new OzoneFileStatus(omKeyInfo,
                  scmBlockSize, !OzoneFSUtils.isFile(entryKeyName)));
              countEntries++;
            }
          } else {
            // get the child of the directory to list from the entry. For
            // example if directory to list is /a and entry is /a/b/c where
            // c is a file. The immediate child is b which is a directory. c
            // should not be listed as child of a.
            String immediateChild = OzoneFSUtils
                .getImmediateChild(entryKeyName, keyName);
            boolean isFile = OzoneFSUtils.isFile(immediateChild);
            if (isFile) {
              if (!deletedKeySet.contains(entryInDb)) {
                cacheKeyMap.put(entryInDb,
                    new OzoneFileStatus(omKeyInfo, scmBlockSize, !isFile));
                countEntries++;
              }
            } else {
              // if entry is a directory
              if (!deletedKeySet.contains(entryInDb)) {
                if (!entryKeyName.equals(immediateChild)) {
                  OmKeyInfo fakeDirEntry = createDirectoryKey(
                      omKeyInfo.getVolumeName(), omKeyInfo.getBucketName(),
                      immediateChild, omKeyInfo.getAcls());
                  cacheKeyMap.put(entryInDb,
                      new OzoneFileStatus(fakeDirEntry,
                          scmBlockSize, true));
                } else {
                  // If entryKeyName matches dir name, we have the info
                  cacheKeyMap.put(entryInDb,
                      new OzoneFileStatus(omKeyInfo, 0, true));
                }
                countEntries++;
              }
              // skip the other descendants of this child directory.
              iterator.seek(getNextGreaterString(volumeName, bucketName,
                  immediateChild));
            }
          }
        } else {
          break;
        }
      }
    }

    countEntries = 0;
    // Convert results in cacheKeyMap to List
    for (OzoneFileStatus fileStatus : cacheKeyMap.values()) {
      // No need to check if a key is deleted or not here, this is handled
      // when adding entries to cacheKeyMap from DB.
      fileStatusList.add(fileStatus);
      countEntries++;
      if (countEntries >= numEntries) {
        break;
      }
    }
    // Clean up temp map and set
    cacheKeyMap.clear();
    deletedKeySet.clear();

    List<OmKeyInfo> keyInfoList = new ArrayList<>(fileStatusList.size());
    fileStatusList.stream().map(s -> s.getKeyInfo()).forEach(keyInfoList::add);
    if (args.getLatestVersionLocation()) {
      slimLocationVersion(keyInfoList.toArray(new OmKeyInfo[0]));
    }
    refreshPipeline(keyInfoList);

    if (args.getSortDatanodes()) {
      sortDatanodes(clientAddress, keyInfoList.toArray(new OmKeyInfo[0]));
    }
    return fileStatusList;
  }

  @SuppressWarnings("methodlength")
  public List<OzoneFileStatus> listStatusFSO(OmKeyArgs args, boolean recursive,
      String startKey, long numEntries, String clientAddress)
          throws IOException {
    Preconditions.checkNotNull(args, "Key args can not be null");

    // unsorted OMKeyInfo list contains combine results from TableCache and DB.

    if (numEntries <= 0) {
      return new ArrayList<>();
    }

    /**
     * A map sorted by OmKey to combine results from TableCache and DB for
     * each entity - Dir & File.
     *
     * Two separate maps are required because the order of seek -> (1)Seek
     * files in fileTable (2)Seek dirs in dirTable.
     *
     * StartKey should be added to the final listStatuses, so if we combine
     * files and dirs into a single map then directory with lower precedence
     * will appear at the top of the list even if the startKey is given as
     * fileName.
     *
     * For example, startKey="a/file1". As per the seek order, first fetches
     * all the files and then it will start seeking all the directories.
     * Assume a directory name exists "a/b". With one map, the sorted list will
     * be ["a/b", "a/file1"]. But the expected list is: ["a/file1", "a/b"],
     * startKey element should always be at the top of the listStatuses.
     */
    TreeMap<String, OzoneFileStatus> cacheFileMap = new TreeMap<>();
    TreeMap<String, OzoneFileStatus> cacheDirMap = new TreeMap<>();

    String volumeName = args.getVolumeName();
    String bucketName = args.getBucketName();
    String keyName = args.getKeyName();
    String seekFileInDB;
    String seekDirInDB;
    long prefixKeyInDB;
    String prefixPath = keyName;
    int countEntries = 0;

    // TODO: recursive flag=true will be handled in HDDS-4360 jira.


    Set<String> deletedKeySet = new TreeSet<>();
    TreeMap<String, OzoneFileStatus> tempCacheDirMap = new TreeMap<>();

    TableIterator<String, ? extends Table.KeyValue<String, OmKeyInfo>>
        iterator;

    if (Strings.isNullOrEmpty(startKey)) {
      OzoneFileStatus fileStatus = getFileStatus(args, clientAddress);
      if (fileStatus.isFile()) {
        return Collections.singletonList(fileStatus);
      }

      // Not required to search in DeletedTable because all the deleted
      // keys will be marked directly in dirTable or in keyTable by
      // breaking the pointer to its sub-dirs and sub-files. So, there is no
      // issue of inconsistency.

      /*
       * keyName is a directory.
       * Say, "/a" is the dir name and its objectID is 1024, then seek
       * will be doing with "1024/" to get all immediate descendants.
       */
      if (fileStatus.getKeyInfo() != null) {
        prefixKeyInDB = fileStatus.getKeyInfo().getObjectID();
      } else {
        // list root directory.
        String bucketKey = metadataManager.getBucketKey(volumeName, bucketName);
        OmBucketInfo omBucketInfo =
            metadataManager.getBucketTable().get(bucketKey);
        prefixKeyInDB = omBucketInfo.getObjectID();
      }
      seekFileInDB = metadataManager.getOzonePathKey(prefixKeyInDB, "");
      seekDirInDB = metadataManager.getOzonePathKey(prefixKeyInDB, "");

      // Order of seek ->
      // (1)Seek files in fileTable
      // (2)Seek dirs in dirTable


      // First under lock obtain both entries from dir/file cache and generate
      // entries marked for delete.
      metadataManager.getLock().acquireReadLock(BUCKET_LOCK, volumeName,
          bucketName);
      try {
        iterator = metadataManager.getKeyTable(
            getBucketLayout(metadataManager, volumeName, bucketName))
            .iterator();
        countEntries = getFilesAndDirsFromCacheWithBucket(volumeName,
            bucketName, cacheFileMap, tempCacheDirMap, deletedKeySet,
            prefixKeyInDB, seekFileInDB, seekDirInDB, prefixPath, startKey,
            countEntries, numEntries);

      } finally {
        metadataManager.getLock().releaseReadLock(BUCKET_LOCK, volumeName,
            bucketName);
      }
      countEntries = getFilesFromDirectory(cacheFileMap, seekFileInDB,
          prefixPath, prefixKeyInDB, countEntries, numEntries, deletedKeySet,
          iterator);

    } else {
      /*
       * startKey will be used in iterator seek and sets the beginning point
       * for key traversal.
       * keyName will be used as parentID where the user has requested to
       * list the keys from.
       *
       * When recursive flag=false, parentID won't change between two pages.
       * For example: OM has a namespace like,
       *    /a/1...1M files and /a/b/1...1M files.
       *    /a/1...1M directories and /a/b/1...1M directories.
       * Listing "/a", will always have the parentID as "a" irrespective of
       * the startKey value.
       */

      // Check startKey is an immediate child of keyName. For example,
      // keyName=/a/ and expected startKey=/a/b. startKey can't be /xyz/b.
      if (StringUtils.isNotBlank(keyName) &&
          !OzoneFSUtils.isImmediateChild(keyName, startKey)) {
        if (LOG.isDebugEnabled()) {
          LOG.debug("StartKey {} is not an immediate child of keyName {}. " +
              "Returns empty list", startKey, keyName);
        }
        return Collections.emptyList();
      }

      // assign startKeyPath if prefixPath is empty string.
      if (StringUtils.isBlank(prefixPath)) {
        prefixPath = OzoneFSUtils.getParentDir(startKey);
      }

      OzoneFileStatus fileStatusInfo = getOzoneFileStatusFSO(volumeName,
          bucketName, startKey, false, null,
          args.getLatestVersionLocation(), true);

      if (fileStatusInfo != null) {
        prefixKeyInDB = fileStatusInfo.getKeyInfo().getParentObjectID();

        if(fileStatusInfo.isDirectory()){
          seekDirInDB = metadataManager.getOzonePathKey(prefixKeyInDB,
              fileStatusInfo.getKeyInfo().getFileName());

          // Order of seek -> (1) Seek dirs only in dirTable. In OM, always
          // the order of search is, first seek into fileTable and then
          // dirTable. So, its not required to search again in the fileTable.

          // Seek the given key in dirTable.
          metadataManager.getLock().acquireReadLock(BUCKET_LOCK, volumeName,
                bucketName);
          try {
            listStatusFindDirsInTableCache(tempCacheDirMap,
                metadataManager.getDirectoryTable(),
                prefixKeyInDB, seekDirInDB, prefixPath, startKey, volumeName,
                bucketName, countEntries, numEntries, deletedKeySet);
          } finally {
            metadataManager.getLock().releaseReadLock(BUCKET_LOCK, volumeName,
                bucketName);
          }

        } else {
          seekFileInDB = metadataManager.getOzonePathKey(prefixKeyInDB,
              fileStatusInfo.getKeyInfo().getFileName());
          // begins from the first sub-dir under the parent dir
          seekDirInDB = metadataManager.getOzonePathKey(prefixKeyInDB, "");

          // First under lock obtain both entries from dir/file cache and
          // generate entries marked for delete.
          metadataManager.getLock().acquireReadLock(BUCKET_LOCK, volumeName,
              bucketName);
          try {
            iterator = metadataManager.getKeyTable(
                getBucketLayout(metadataManager, volumeName, bucketName))
                .iterator();
            countEntries = getFilesAndDirsFromCacheWithBucket(volumeName,
                bucketName, cacheFileMap, tempCacheDirMap, deletedKeySet,
                prefixKeyInDB, seekFileInDB, seekDirInDB, prefixPath, startKey,
                countEntries, numEntries);
          } finally {
            metadataManager.getLock().releaseReadLock(BUCKET_LOCK, volumeName,
                bucketName);
          }

          // 1. Seek the given key in key table.
          countEntries = getFilesFromDirectory(cacheFileMap, seekFileInDB,
              prefixPath, prefixKeyInDB, countEntries, numEntries,
              deletedKeySet, iterator);
        }
      } else {
        // TODO: HDDS-4364: startKey can be a non-existed key
        if (LOG.isDebugEnabled()) {
          LOG.debug("StartKey {} is a non-existed key and returning empty " +
                    "list", startKey);
        }
        return Collections.emptyList();
      }
    }

    // Now first add all entries in the dir cache, if numEntries required
    // is less than countEntries.
    for (Map.Entry<String, OzoneFileStatus> dirEntry :
        tempCacheDirMap.entrySet()) {
      if (countEntries < numEntries) {
        cacheDirMap.put(dirEntry.getKey(), dirEntry.getValue());
        countEntries++;
      }
    }

    // 2. Seek the given key in dir table.
    if (countEntries < numEntries) {
      getDirectories(cacheDirMap, seekDirInDB, prefixPath,
          prefixKeyInDB, countEntries, numEntries, recursive,
          volumeName, bucketName, deletedKeySet);
    }


    return buildFinalStatusList(cacheFileMap, cacheDirMap, args, clientAddress);

  }

  /**
   * Build final OzoneFileStatus list to be returned to client.
   * @throws IOException
   */
  private List<OzoneFileStatus> buildFinalStatusList(
      Map<String, OzoneFileStatus> cacheFileMap,
      Map<String, OzoneFileStatus> cacheDirMap, OmKeyArgs omKeyArgs,
      String clientAddress)
      throws IOException {
    List<OmKeyInfo> keyInfoList = new ArrayList<>();
    List<OzoneFileStatus> fileStatusFinalList = new ArrayList<>();

    for (OzoneFileStatus fileStatus : cacheFileMap.values()) {
      fileStatusFinalList.add(fileStatus);
      keyInfoList.add(fileStatus.getKeyInfo());
    }

    for (OzoneFileStatus fileStatus : cacheDirMap.values()) {
      fileStatusFinalList.add(fileStatus);
    }

    if (omKeyArgs.getLatestVersionLocation()) {
      slimLocationVersion(keyInfoList.toArray(new OmKeyInfo[0]));
    }
    // refreshPipeline flag check has been removed as part of
    // https://issues.apache.org/jira/browse/HDDS-3658.
    // Please refer this jira for more details.
    refreshPipeline(keyInfoList);

    if (omKeyArgs.getSortDatanodes()) {
      sortDatanodes(clientAddress, keyInfoList.toArray(new OmKeyInfo[0]));
    }

    return fileStatusFinalList;
  }

  /***
   * Build files, directories and marked for deleted entries from dir/file
   * cache.
   */
  @SuppressWarnings("parameternumber")
  private int getFilesAndDirsFromCacheWithBucket(String volumeName,
      String bucketName, Map<String, OzoneFileStatus> cacheFileMap,
      Map<String, OzoneFileStatus> tempCacheDirMap,
      Set<String> deletedKeySet, long prefixKeyInDB,
      String seekFileInDB,  String seekDirInDB, String prefixPath,
      String startKey, int countEntries, long numEntries) {


    // First under lock obtain both entries from dir/file cache and generate
    // entries marked for delete.
    countEntries = listStatusFindFilesInTableCache(cacheFileMap, metadataManager
        .getKeyTable(getBucketLayout(metadataManager, volumeName, bucketName)),
        prefixKeyInDB, seekFileInDB, prefixPath, startKey, countEntries,
        numEntries, deletedKeySet);

    // Don't count entries from dir cache, as first we need to return all
    // files and then directories.
    listStatusFindDirsInTableCache(tempCacheDirMap,
        metadataManager.getDirectoryTable(),
        prefixKeyInDB, seekDirInDB, prefixPath, startKey, volumeName,
        bucketName, countEntries, numEntries, deletedKeySet);

    return countEntries;
  }

  @SuppressWarnings("parameternumber")
  protected int getDirectories(
      TreeMap<String, OzoneFileStatus> cacheKeyMap,
      String seekDirInDB, String prefixPath, long prefixKeyInDB,
      int countEntries, long numEntries, boolean recursive,
      String volumeName, String bucketName, Set<String> deletedKeySet)
      throws IOException {

    Table dirTable = metadataManager.getDirectoryTable();
    TableIterator<String, ? extends Table.KeyValue<String, OmDirectoryInfo>>
            iterator = dirTable.iterator();

    iterator.seek(seekDirInDB);

    while (iterator.hasNext() && numEntries - countEntries > 0) {
      Table.KeyValue<String, OmDirectoryInfo> entry = iterator.next();
      OmDirectoryInfo dirInfo = entry.getValue();
      if (deletedKeySet.contains(dirInfo.getPath())) {
        iterator.next(); // move to next entry in the table
        // entry is actually deleted in cache and can exists in DB
        continue;
      }
      if (!OMFileRequest.isImmediateChild(dirInfo.getParentObjectID(),
              prefixKeyInDB)) {
        break;
      }

      // TODO: recursive list will be handled in HDDS-4360 jira.
      if (!recursive) {
        String dirName = OMFileRequest.getAbsolutePath(prefixPath,
                dirInfo.getName());
        OmKeyInfo omKeyInfo = OMFileRequest.getOmKeyInfo(volumeName,
                bucketName, dirInfo, dirName);
        cacheKeyMap.put(dirName, new OzoneFileStatus(omKeyInfo, scmBlockSize,
                true));
        countEntries++;
      }
    }

    return countEntries;
  }

  @SuppressWarnings("parameternumber")
  private int getFilesFromDirectory(
      TreeMap<String, OzoneFileStatus> cacheKeyMap,
      String seekKeyInDB, String prefixKeyPath, long prefixKeyInDB,
      int countEntries, long numEntries, Set<String> deletedKeySet,
      TableIterator<String, ? extends Table.KeyValue<String, OmKeyInfo>>
          iterator)
      throws IOException {
    iterator.seek(seekKeyInDB);
    while (iterator.hasNext() && numEntries - countEntries > 0) {
      Table.KeyValue<String, OmKeyInfo> entry = iterator.next();
      OmKeyInfo keyInfo = entry.getValue();
      if (deletedKeySet.contains(keyInfo.getPath())) {
        iterator.next(); // move to next entry in the table
        // entry is actually deleted in cache and can exists in DB
        continue;
      }
      if (!OMFileRequest.isImmediateChild(keyInfo.getParentObjectID(),
              prefixKeyInDB)) {
        break;
      }

      keyInfo.setFileName(keyInfo.getKeyName());
      String fullKeyPath = OMFileRequest.getAbsolutePath(prefixKeyPath,
              keyInfo.getKeyName());
      keyInfo.setKeyName(fullKeyPath);
      cacheKeyMap.put(fullKeyPath,
              new OzoneFileStatus(keyInfo, scmBlockSize, false));
      countEntries++;
    }
    return countEntries;
  }

  /**
   * Helper function for listStatus to find key in FileTableCache.
   */
  @SuppressWarnings("parameternumber")
  private int listStatusFindFilesInTableCache(
          Map<String, OzoneFileStatus> cacheKeyMap, Table<String,
          OmKeyInfo> keyTable, long prefixKeyInDB, String seekKeyInDB,
          String prefixKeyPath, String startKey, int countEntries,
          long numEntries, Set<String> deletedKeySet) {

    Iterator<Map.Entry<CacheKey<String>, CacheValue<OmKeyInfo>>>
            cacheIter = keyTable.cacheIterator();

    // TODO: recursive list will be handled in HDDS-4360 jira.
    while (cacheIter.hasNext() && numEntries - countEntries > 0) {
      Map.Entry<CacheKey<String>, CacheValue<OmKeyInfo>> entry =
              cacheIter.next();
      String cacheKey = entry.getKey().getCacheKey();
      OmKeyInfo cacheOmKeyInfo = entry.getValue().getCacheValue();
      // cacheOmKeyInfo is null if an entry is deleted in cache
      if(cacheOmKeyInfo == null){
        deletedKeySet.add(cacheKey);
        continue;
      }

      // make OmKeyInfo local copy to reset keyname to "fullKeyPath".
      // In DB keyName stores only the leaf node but the list
      // returning to the user should have full path.
      OmKeyInfo omKeyInfo = cacheOmKeyInfo.copyObject();

      omKeyInfo.setFileName(omKeyInfo.getKeyName());
      String fullKeyPath = OMFileRequest.getAbsolutePath(prefixKeyPath,
              omKeyInfo.getKeyName());
      omKeyInfo.setKeyName(fullKeyPath);

      countEntries = addKeyInfoToFileStatusList(cacheKeyMap, prefixKeyInDB,
              seekKeyInDB, startKey, countEntries, cacheKey, omKeyInfo,
              false);
    }
    return countEntries;
  }

  /**
   * Helper function for listStatus to find key in DirTableCache.
   */
  @SuppressWarnings("parameternumber")
  private int listStatusFindDirsInTableCache(
          Map<String, OzoneFileStatus> cacheKeyMap, Table<String,
          OmDirectoryInfo> dirTable, long prefixKeyInDB, String seekKeyInDB,
          String prefixKeyPath, String startKey, String volumeName,
          String bucketName, int countEntries, long numEntries,
          Set<String> deletedKeySet) {

    Iterator<Map.Entry<CacheKey<String>, CacheValue<OmDirectoryInfo>>>
            cacheIter = dirTable.cacheIterator();
    // seekKeyInDB will have two type of values.
    // 1. "1024/"   -> startKey is null or empty
    // 2. "1024/b"  -> startKey exists
    // TODO: recursive list will be handled in HDDS-4360 jira.
    while (cacheIter.hasNext() && numEntries - countEntries > 0) {
      Map.Entry<CacheKey<String>, CacheValue<OmDirectoryInfo>> entry =
              cacheIter.next();
      String cacheKey = entry.getKey().getCacheKey();
      OmDirectoryInfo cacheOmDirInfo = entry.getValue().getCacheValue();
      // cacheOmKeyInfo is null if an entry is deleted in cache
      if(cacheOmDirInfo == null){
        deletedKeySet.add(cacheKey);
        continue;
      }
      String fullDirPath = OMFileRequest.getAbsolutePath(prefixKeyPath,
              cacheOmDirInfo.getName());
      OmKeyInfo cacheDirKeyInfo = OMFileRequest.getOmKeyInfo(volumeName,
              bucketName, cacheOmDirInfo, fullDirPath);

      countEntries = addKeyInfoToFileStatusList(cacheKeyMap, prefixKeyInDB,
              seekKeyInDB, startKey, countEntries, cacheKey, cacheDirKeyInfo,
              true);
    }
    return countEntries;
  }

  @SuppressWarnings("parameternumber")
  private int addKeyInfoToFileStatusList(
      Map<String, OzoneFileStatus> cacheKeyMap,
      long prefixKeyInDB, String seekKeyInDB, String startKey,
      int countEntries, String cacheKey, OmKeyInfo cacheOmKeyInfo,
      boolean isDirectory) {
    // seekKeyInDB will have two type of values.
    // 1. "1024/"   -> startKey is null or empty
    // 2. "1024/b"  -> startKey exists
    if (StringUtils.isBlank(startKey)) {
      // startKey is null or empty, then the seekKeyInDB="1024/"
      if (cacheKey.startsWith(seekKeyInDB)) {
        OzoneFileStatus fileStatus = new OzoneFileStatus(cacheOmKeyInfo,
                scmBlockSize, isDirectory);
        cacheKeyMap.put(cacheOmKeyInfo.getKeyName(), fileStatus);
        countEntries++;
      }
    } else {
      // startKey not empty, then the seekKeyInDB="1024/b" and
      // seekKeyInDBWithOnlyParentID = "1024/". This is to avoid case of
      // parentID with "102444" cache entries.
      // Here, it has to list all the keys after "1024/b" and requires >=0
      // string comparison.
      String seekKeyInDBWithOnlyParentID = prefixKeyInDB + OM_KEY_PREFIX;
      if (cacheKey.startsWith(seekKeyInDBWithOnlyParentID) &&
              cacheKey.compareTo(seekKeyInDB) >= 0) {
        OzoneFileStatus fileStatus = new OzoneFileStatus(cacheOmKeyInfo,
                scmBlockSize, isDirectory);
        cacheKeyMap.put(cacheOmKeyInfo.getKeyName(), fileStatus);
        countEntries++;
      }
    }
    return countEntries;
  }

  private String getNextGreaterString(String volumeName, String bucketName,
      String keyPrefix) throws IOException {
    // Increment the last character of the string and return the new ozone key.
    Preconditions.checkArgument(!Strings.isNullOrEmpty(keyPrefix),
        "Key prefix is null or empty");
    CodecRegistry codecRegistry =
        ((RDBStore) metadataManager.getStore()).getCodecRegistry();
    byte[] keyPrefixInBytes = codecRegistry.asRawData(keyPrefix);
    keyPrefixInBytes[keyPrefixInBytes.length - 1]++;
    String nextPrefix = codecRegistry.asObject(keyPrefixInBytes, String.class);
    return metadataManager.getOzoneKey(volumeName, bucketName, nextPrefix);
  }

  /**
   * Verify that none of the parent path exists as file in the filesystem.
   *
   * @param volumeName         Volume name
   * @param bucketName         Bucket name
   * @param path               Directory path. This is the absolute path of the
   *                           directory for the ozone filesystem.
   * @param directoryMustExist throws exception if true and given path does not
   *                           exist as directory
   * @return OzoneFileStatus of the first directory found in path in reverse
   * order
   * @throws OMException if ancestor exists as file in the filesystem
   *                     if directoryMustExist flag is true and parent does
   *                     not exist
   *                     if bucket does not exist
   * @throws IOException if there is error in the db
   *                     invalid arguments
   */
  private OzoneFileStatus verifyNoFilesInPath(String volumeName,
      String bucketName, Path path, boolean directoryMustExist)
      throws IOException {
    OmKeyArgs.Builder argsBuilder = new OmKeyArgs.Builder()
        .setVolumeName(volumeName)
        .setBucketName(bucketName);
    while (path != null) {
      String keyName = path.toString();
      try {
        OzoneFileStatus fileStatus =
            getFileStatus(argsBuilder.setKeyName(keyName).build());
        if (fileStatus.isFile()) {
          LOG.error("Unable to create directory (File already exists): "
                  + "volume: {} bucket: {} key: {}", volumeName, bucketName,
                  keyName);
          throw new OMException(
              "Unable to create directory at : volume: " + volumeName
                  + "bucket: " + bucketName + "key: " + keyName,
              ResultCodes.FILE_ALREADY_EXISTS);
        } else if (fileStatus.isDirectory()) {
          return fileStatus;
        }
      } catch (OMException ex) {
        if (ex.getResult() != FILE_NOT_FOUND) {
          throw ex;
        } else if (ex.getResult() == FILE_NOT_FOUND) {
          if (directoryMustExist) {
            throw new OMException("Parent directory does not exist",
                ex.getCause(), DIRECTORY_NOT_FOUND);
          }
        }
      }
      path = path.getParent();
    }
    return null;
  }

  private FileEncryptionInfo getFileEncryptionInfo(OmBucketInfo bucketInfo)
      throws IOException {
    FileEncryptionInfo encInfo = null;
    BucketEncryptionKeyInfo ezInfo = bucketInfo.getEncryptionKeyInfo();
    if (ezInfo != null) {
      if (getKMSProvider() == null) {
        throw new OMException("Invalid KMS provider, check configuration " +
            HADOOP_SECURITY_KEY_PROVIDER_PATH,
            INVALID_KMS_PROVIDER);
      }

      final String ezKeyName = ezInfo.getKeyName();
      EncryptedKeyVersion edek = generateEDEK(ezKeyName);
      encInfo = new FileEncryptionInfo(ezInfo.getSuite(), ezInfo.getVersion(),
          edek.getEncryptedKeyVersion().getMaterial(),
          edek.getEncryptedKeyIv(),
          ezKeyName, edek.getEncryptionKeyVersionName());
    }
    return encInfo;
  }

  @VisibleForTesting
  void sortDatanodes(String clientMachine, OmKeyInfo... keyInfos) {
    if (keyInfos != null && clientMachine != null && !clientMachine.isEmpty()) {
      Map<Set<String>, List<DatanodeDetails>> sortedPipelines = new HashMap<>();
      for (OmKeyInfo keyInfo : keyInfos) {
        OmKeyLocationInfoGroup key = keyInfo.getLatestVersionLocations();
        if (key == null) {
          LOG.warn("No location for key {}", keyInfo);
          continue;
        }
        for (OmKeyLocationInfo k : key.getLocationList()) {
          Pipeline pipeline = k.getPipeline();
          List<DatanodeDetails> nodes = pipeline.getNodes();
          List<String> uuidList = toNodeUuid(nodes);
          Set<String> uuidSet = new HashSet<>(uuidList);
          List<DatanodeDetails> sortedNodes = sortedPipelines.get(uuidSet);
          if (sortedNodes == null) {
            if (nodes.isEmpty()) {
              LOG.warn("No datanodes in pipeline {}", pipeline.getId());
              continue;
            }
            sortedNodes = sortDatanodes(clientMachine, nodes, keyInfo,
                uuidList);
            if (sortedNodes != null) {
              sortedPipelines.put(uuidSet, sortedNodes);
            }
          } else if (LOG.isDebugEnabled()) {
            LOG.debug("Found sorted datanodes for pipeline {} and client {} "
                + "in cache", pipeline.getId(), clientMachine);
          }
          pipeline.setNodesInOrder(sortedNodes);
        }
      }
    }
  }

  private List<DatanodeDetails> sortDatanodes(String clientMachine,
      List<DatanodeDetails> nodes, OmKeyInfo keyInfo, List<String> nodeList) {
    List<DatanodeDetails> sortedNodes = null;
    try {
      sortedNodes = scmClient.getBlockClient()
          .sortDatanodes(nodeList, clientMachine);
      if (LOG.isDebugEnabled()) {
        LOG.debug("Sorted datanodes {} for client {}, result: {}", nodes,
            clientMachine, sortedNodes);
      }
    } catch (IOException e) {
      LOG.warn("Unable to sort datanodes based on distance to client, "
          + " volume={}, bucket={}, key={}, client={}, datanodes={}, "
          + " exception={}",
          keyInfo.getVolumeName(), keyInfo.getBucketName(),
          keyInfo.getKeyName(), clientMachine, nodeList, e.getMessage());
    }
    return sortedNodes;
  }

  private static List<String> toNodeUuid(Collection<DatanodeDetails> nodes) {
    List<String> nodeSet = new ArrayList<>(nodes.size());
    for (DatanodeDetails node : nodes) {
      nodeSet.add(node.getUuidString());
    }
    return nodeSet;
  }
  private void slimLocationVersion(OmKeyInfo... keyInfos) {
    if (keyInfos != null) {
      for (OmKeyInfo keyInfo : keyInfos) {
        OmKeyLocationInfoGroup key = keyInfo.getLatestVersionLocations();
        if (key == null) {
          LOG.warn("No location version for key {}", keyInfo);
          continue;
        }
        int keyLocationVersionLength = keyInfo.getKeyLocationVersions().size();
        if (keyLocationVersionLength <= 1) {
          continue;
        }
        keyInfo.setKeyLocationVersions(keyInfo.getKeyLocationVersions()
            .subList(keyLocationVersionLength - 1, keyLocationVersionLength));
      }
    }
  }

  @Override
  public OmKeyInfo getPendingDeletionDir() throws IOException {
    OmKeyInfo omKeyInfo = null;
    try (TableIterator<String, ? extends Table.KeyValue<String, OmKeyInfo>>
             deletedDirItr = metadataManager.getDeletedDirTable().iterator()) {
      if (deletedDirItr.hasNext()) {
        Table.KeyValue<String, OmKeyInfo> keyValue = deletedDirItr.next();
        if (keyValue != null) {
          omKeyInfo = keyValue.getValue();
        }
      }
    }
    return omKeyInfo;
  }

  @Override
  public List<OmKeyInfo> getPendingDeletionSubDirs(OmKeyInfo parentInfo,
      long numEntries) throws IOException {
    List<OmKeyInfo> directories = new ArrayList<>();
    String seekDirInDB = metadataManager.getOzonePathKey(
        parentInfo.getObjectID(), "");
    long countEntries = 0;

    Table dirTable = metadataManager.getDirectoryTable();
    TableIterator<String, ? extends Table.KeyValue<String, OmDirectoryInfo>>
        iterator = dirTable.iterator();

    iterator.seek(seekDirInDB);

    while (iterator.hasNext() && numEntries - countEntries > 0) {
      Table.KeyValue<String, OmDirectoryInfo> entry = iterator.next();
      OmDirectoryInfo dirInfo = entry.getValue();
      if (!OMFileRequest.isImmediateChild(dirInfo.getParentObjectID(),
          parentInfo.getObjectID())) {
        break;
      }
      String dirName = OMFileRequest.getAbsolutePath(parentInfo.getKeyName(),
          dirInfo.getName());
      OmKeyInfo omKeyInfo = OMFileRequest.getOmKeyInfo(
          parentInfo.getVolumeName(), parentInfo.getBucketName(), dirInfo,
          dirName);
      directories.add(omKeyInfo);
      countEntries++;
    }

    return directories;
  }

  @Override
  public List<OmKeyInfo> getPendingDeletionSubFiles(OmKeyInfo parentInfo,
      long numEntries) throws IOException {
    List<OmKeyInfo> files = new ArrayList<>();
    String seekFileInDB = metadataManager.getOzonePathKey(
        parentInfo.getObjectID(), "");
    long countEntries = 0;

    Table fileTable = metadataManager.getKeyTable(
        getBucketLayout(metadataManager, parentInfo.getVolumeName(),
            parentInfo.getBucketName()));
    TableIterator<String, ? extends Table.KeyValue<String, OmKeyInfo>>
        iterator = fileTable.iterator();

    iterator.seek(seekFileInDB);

    while (iterator.hasNext() && numEntries - countEntries > 0) {
      Table.KeyValue<String, OmKeyInfo> entry = iterator.next();
      OmKeyInfo fileInfo = entry.getValue();
      if (!OMFileRequest.isImmediateChild(fileInfo.getParentObjectID(),
          parentInfo.getObjectID())) {
        break;
      }
      fileInfo.setFileName(fileInfo.getKeyName());
      String fullKeyPath = OMFileRequest.getAbsolutePath(
          parentInfo.getKeyName(), fileInfo.getKeyName());
      fileInfo.setKeyName(fullKeyPath);

      files.add(fileInfo);
      countEntries++;
    }

    return files;
  }

  public boolean isBucketFSOptimized(String volName, String buckName)
      throws IOException {
    // This will never be null in reality but can be null in unit test cases.
    // Added safer check for unit testcases.
    if (ozoneManager == null) {
      return false;
    }
    String buckKey =
        ozoneManager.getMetadataManager().getBucketKey(volName, buckName);
    OmBucketInfo buckInfo =
        ozoneManager.getMetadataManager().getBucketTable().get(buckKey);
    if (buckInfo != null) {
      return buckInfo.getBucketLayout().isFileSystemOptimized();
    }
    return false;
  }

  private BucketLayout getBucketLayout(OMMetadataManager omMetadataManager,
      String volName, String buckName) {
    if (omMetadataManager == null) {
      return BucketLayout.DEFAULT;
    }
    String buckKey = omMetadataManager.getBucketKey(volName, buckName);
    try {
      OmBucketInfo buckInfo = omMetadataManager.getBucketTable().get(buckKey);
      return buckInfo.getBucketLayout();
    } catch (IOException e) {
      LOG.error("Cannot find the key: " + buckKey);
    }
    return BucketLayout.DEFAULT;
  }

}<|MERGE_RESOLUTION|>--- conflicted
+++ resolved
@@ -115,12 +115,9 @@
 import static org.apache.hadoop.ozone.OzoneConfigKeys.OZONE_KEY_PREALLOCATION_BLOCKS_MAX_DEFAULT;
 import static org.apache.hadoop.ozone.OzoneConfigKeys.OZONE_SCM_BLOCK_SIZE;
 import static org.apache.hadoop.ozone.OzoneConfigKeys.OZONE_SCM_BLOCK_SIZE_DEFAULT;
-<<<<<<< HEAD
 import static org.apache.hadoop.ozone.OzoneConsts.OM_KEY_PREFIX;
-=======
 import static org.apache.hadoop.ozone.om.OMConfigKeys.OZONE_OPEN_KEY_CLEANUP_SERVICE_INTERVAL;
 import static org.apache.hadoop.ozone.om.OMConfigKeys.OZONE_OPEN_KEY_CLEANUP_SERVICE_INTERVAL_DEFAULT;
->>>>>>> 5a692520
 import static org.apache.hadoop.ozone.OzoneConsts.OZONE_URI_DELIMITER;
 import static org.apache.hadoop.ozone.om.OMConfigKeys.OZONE_DIR_DELETING_SERVICE_INTERVAL;
 import static org.apache.hadoop.ozone.om.OMConfigKeys.OZONE_DIR_DELETING_SERVICE_INTERVAL_DEFAULT;
@@ -244,7 +241,6 @@
       keyDeletingService.start();
     }
 
-<<<<<<< HEAD
     // Start directory deletion service for FSO buckets.
     if (dirDeletingService == null) {
       long dirDeleteInterval = configuration.getTimeDuration(
@@ -258,7 +254,8 @@
       dirDeletingService = new DirectoryDeletingService(dirDeleteInterval,
           TimeUnit.SECONDS, serviceTimeout, ozoneManager, configuration);
       dirDeletingService.start();
-=======
+    }
+
     if (openKeyCleanupService == null) {
       long serviceInterval = configuration.getTimeDuration(
           OZONE_OPEN_KEY_CLEANUP_SERVICE_INTERVAL,
@@ -270,7 +267,6 @@
       openKeyCleanupService = new OpenKeyCleanupService(ozoneManager, this,
           serviceInterval, configuration);
       openKeyCleanupService.start();
->>>>>>> 5a692520
     }
   }
 
@@ -284,16 +280,13 @@
       keyDeletingService.shutdown();
       keyDeletingService = null;
     }
-<<<<<<< HEAD
     if (dirDeletingService != null) {
       dirDeletingService.shutdown();
       dirDeletingService = null;
-=======
-
+    }
     if (openKeyCleanupService != null) {
       openKeyCleanupService.shutdown();
       openKeyCleanupService = null;
->>>>>>> 5a692520
     }
   }
 
@@ -606,14 +599,9 @@
   }
 
   @Override
-<<<<<<< HEAD
-  public List<String> getExpiredOpenKeys(int count) throws IOException {
-    return metadataManager.getExpiredOpenKeys(count);
-=======
   public List<String> getExpiredOpenKeys(TimeDuration expireThreshold,
       int count) throws IOException {
     return metadataManager.getExpiredOpenKeys(expireThreshold, count);
->>>>>>> 5a692520
   }
 
   @Override
@@ -627,21 +615,13 @@
   }
 
   @Override
-<<<<<<< HEAD
   public BackgroundService getDirDeletingService() {
     return dirDeletingService;
-=======
+  }
+
+  @Override
   public BackgroundService getOpenKeyCleanupService() {
     return openKeyCleanupService;
-  }
-
-  @Override
-  public OmMultipartInfo initiateMultipartUpload(OmKeyArgs omKeyArgs) throws
-      IOException {
-    Preconditions.checkNotNull(omKeyArgs);
-    String uploadID = UUID.randomUUID().toString() + "-" + UniqueId.next();
-    return createMultipartInfo(omKeyArgs, uploadID);
->>>>>>> 5a692520
   }
 
   @Override
