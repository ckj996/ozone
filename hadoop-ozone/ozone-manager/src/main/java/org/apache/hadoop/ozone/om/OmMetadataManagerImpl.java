--- conflicted
+++ resolved
@@ -244,14 +244,10 @@
    * For subclass overriding.
    */
   protected OmMetadataManagerImpl() {
-<<<<<<< HEAD
     OzoneConfiguration conf = new OzoneConfiguration();
     this.lock = new OzoneManagerLock(conf);
     this.openKeyExpireThresholdMS =
         OZONE_OPEN_KEY_EXPIRE_THRESHOLD_SECONDS_DEFAULT;
-=======
-    this.lock = new OzoneManagerLock(new OzoneConfiguration());
->>>>>>> 5a692520
     this.omEpoch = 0;
   }
 
@@ -1131,29 +1127,18 @@
     // up after the cache is flushed.
     List<String> expiredKeys = Lists.newArrayList();
 
-<<<<<<< HEAD
     try (
         TableIterator<String, ? extends KeyValue<String, OmKeyInfo>>
             keyValueTableIterator = getOpenKeyTable(
             getBucketLayout()).iterator()) {
-=======
-    try (TableIterator<String, ? extends KeyValue<String, OmKeyInfo>>
-        keyValueTableIterator = getOpenKeyTable().iterator()) {
->>>>>>> 5a692520
 
       while (keyValueTableIterator.hasNext() && expiredKeys.size() < count) {
         KeyValue<String, OmKeyInfo> openKeyValue = keyValueTableIterator.next();
         String openKey = openKeyValue.getKey();
         OmKeyInfo openKeyInfo = openKeyValue.getValue();
 
-<<<<<<< HEAD
-        Duration openKeyAge = Duration
-            .between(Instant.ofEpochMilli(openKeyInfo.getCreationTime()),
-                Instant.now());
-=======
         long openKeyAgeMillis =
             Instant.now().toEpochMilli() - openKeyInfo.getCreationTime();
->>>>>>> 5a692520
 
         TimeDuration openKeyAge = TimeDuration.valueOf(openKeyAgeMillis,
             TimeUnit.MILLISECONDS);
