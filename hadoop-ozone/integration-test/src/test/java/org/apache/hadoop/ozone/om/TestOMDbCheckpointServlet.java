/*
 * Licensed to the Apache Software Foundation (ASF) under one
 * or more contributor license agreements.  See the NOTICE file
 * distributed with this work for additional information
 * regarding copyright ownership.  The ASF licenses this file
 * to you under the Apache License, Version 2.0 (the
 * "License"); you may not use this file except in compliance
 * with the License.  You may obtain a copy of the License at
 * <p>
 * http://www.apache.org/licenses/LICENSE-2.0
 * <p>
 * Unless required by applicable law or agreed to in writing, software
 * distributed under the License is distributed on an "AS IS" BASIS,
 * WITHOUT WARRANTIES OR CONDITIONS OF ANY KIND, either express or implied.
 * See the License for the specific language governing permissions and
 * limitations under the License.
 */

package org.apache.hadoop.ozone.om;

import javax.servlet.ServletContext;
import javax.servlet.ServletOutputStream;
import javax.servlet.WriteListener;
import javax.servlet.http.HttpServletRequest;
import javax.servlet.http.HttpServletResponse;
import java.io.File;
import java.io.FileInputStream;
import java.io.FileOutputStream;
import java.io.IOException;
import java.io.OutputStreamWriter;
import java.nio.charset.StandardCharsets;
import java.nio.file.Path;
import java.nio.file.Paths;
import java.security.Principal;
import java.util.Collection;

import org.apache.hadoop.hdds.conf.OzoneConfiguration;
import org.apache.hadoop.hdds.utils.db.DBCheckpoint;
import org.apache.hadoop.io.IOUtils;
import org.apache.hadoop.ozone.MiniOzoneCluster;
import org.apache.hadoop.ozone.OzoneConsts;
import org.apache.hadoop.security.UserGroupInformation;

import org.apache.commons.io.FileUtils;

import static org.apache.hadoop.hdds.recon.ReconConfig.ConfigStrings.OZONE_RECON_KERBEROS_PRINCIPAL_KEY;
import static org.apache.hadoop.ozone.OzoneConfigKeys.OZONE_ACL_ENABLED;
import static org.apache.hadoop.ozone.OzoneConfigKeys.OZONE_ADMINISTRATORS;
import static org.apache.hadoop.ozone.OzoneConfigKeys.OZONE_ADMINISTRATORS_WILDCARD;
import static org.apache.hadoop.ozone.OzoneConsts.OZONE_DB_CHECKPOINT_REQUEST_FLUSH;
import static org.apache.hadoop.ozone.om.OMConfigKeys.OZONE_OM_HTTP_AUTH_TYPE;
import static org.apache.hadoop.ozone.om.OMDBCheckpointServlet.writeDBCheckpointToStream;

import org.junit.After;
import org.junit.Assert;

import static org.junit.Assert.assertNotNull;
import org.junit.Before;
import org.junit.Rule;
import org.junit.Test;
import org.junit.rules.TemporaryFolder;
import org.junit.rules.Timeout;
import org.mockito.Matchers;

import static org.mockito.Mockito.doCallRealMethod;
import static org.mockito.Mockito.doNothing;
import static org.mockito.Mockito.mock;
import static org.mockito.Mockito.times;
import static org.mockito.Mockito.verify;
import static org.mockito.Mockito.when;

/**
 * Class used for testing the OM DB Checkpoint provider servlet.
 */
public class TestOMDbCheckpointServlet {
  private OzoneConfiguration conf;
  private File tempFile;
  private ServletOutputStream servletOutputStream;
  private MiniOzoneCluster cluster = null;
  private OMMetrics omMetrics = null;
  private HttpServletRequest requestMock = null;
  private HttpServletResponse responseMock = null;
  private OMDBCheckpointServlet omDbCheckpointServletMock = null;

  @Rule
  public Timeout timeout = Timeout.seconds(240);

  @Rule
  public TemporaryFolder folder = new TemporaryFolder();
  /**
   * Create a MiniDFSCluster for testing.
   * <p>
   * Ozone is made active by setting OZONE_ENABLED = true
   *
   * @throws Exception
   */
  @Before
  public void init() throws Exception {
    conf = new OzoneConfiguration();
<<<<<<< HEAD

    tempFile = File.createTempFile("testDoGet_" + System
        .currentTimeMillis(), ".tar.gz");

    FileOutputStream fileOutputStream = new FileOutputStream(tempFile);

    servletOutputStream = new ServletOutputStream() {
      @Override
      public boolean isReady() {
        return true;
      }

      @Override
      public void setWriteListener(WriteListener writeListener) {
      }

      @Override
      public void write(int b) throws IOException {
        fileOutputStream.write(b);
      }
    };
=======
    clusterId = UUID.randomUUID().toString();
    scmId = UUID.randomUUID().toString();
    omId = UUID.randomUUID().toString();
    conf.setBoolean(OZONE_ACL_ENABLED, false);
    conf.set(OZONE_ADMINISTRATORS, OZONE_ADMINISTRATORS_WILDCARD);
    cluster = MiniOzoneCluster.newBuilder(conf)
        .setClusterId(clusterId)
        .setScmId(scmId)
        .setOmId(omId)
        .build();
    cluster.waitForClusterToBeReady();
    omMetrics = cluster.getOzoneManager().getMetrics();
>>>>>>> 5a692520
  }

  /**
   * Shutdown MiniDFSCluster.
   */
  @After
  public void shutdown() throws InterruptedException {
    if (cluster != null) {
      cluster.shutdown();
    }
    FileUtils.deleteQuietly(tempFile);
  }

  private void setupCluster() throws Exception {
    cluster = MiniOzoneCluster.newBuilder(conf)
        .setNumDatanodes(1)
        .build();
    cluster.waitForClusterToBeReady();
    omMetrics = cluster.getOzoneManager().getMetrics();

    omDbCheckpointServletMock =
        mock(OMDBCheckpointServlet.class);

    doCallRealMethod().when(omDbCheckpointServletMock).init();

    requestMock = mock(HttpServletRequest.class);
    // Return current user short name when asked
    when(requestMock.getRemoteUser())
        .thenReturn(UserGroupInformation.getCurrentUser().getShortUserName());
    responseMock = mock(HttpServletResponse.class);

    ServletContext servletContextMock = mock(ServletContext.class);
    when(omDbCheckpointServletMock.getServletContext())
        .thenReturn(servletContextMock);

    when(servletContextMock.getAttribute(OzoneConsts.OM_CONTEXT_ATTRIBUTE))
        .thenReturn(cluster.getOzoneManager());
    when(requestMock.getParameter(OZONE_DB_CHECKPOINT_REQUEST_FLUSH))
        .thenReturn("true");

    doCallRealMethod().when(omDbCheckpointServletMock).doGet(requestMock,
        responseMock);
  }

  @Test
  public void testDoGet() throws Exception {
    conf.setBoolean(OZONE_ACL_ENABLED, false);
    conf.set(OZONE_ADMINISTRATORS, OZONE_ADMINISTRATORS_WILDCARD);
    conf.setInt(OZONE_OPEN_KEY_EXPIRE_THRESHOLD_SECONDS, 2);

    setupCluster();

    final OzoneManager om = cluster.getOzoneManager();

    doCallRealMethod().when(omDbCheckpointServletMock).initialize(
        om.getMetadataManager().getStore(),
        om.getMetrics().getDBCheckpointMetrics(),
        om.getAclsEnabled(),
        om.getOmAdminUsernames(),
        om.isSpnegoEnabled());

    doNothing().when(responseMock).setContentType("application/x-tgz");
    doNothing().when(responseMock).setHeader(Matchers.anyString(),
        Matchers.anyString());

    when(responseMock.getOutputStream()).thenReturn(servletOutputStream);

    omDbCheckpointServletMock.init();
    long initialCheckpointCount =
        omMetrics.getDBCheckpointMetrics().getNumCheckpoints();

    omDbCheckpointServletMock.doGet(requestMock, responseMock);

    Assert.assertTrue(tempFile.length() > 0);
    Assert.assertTrue(
        omMetrics.getDBCheckpointMetrics().
            getLastCheckpointCreationTimeTaken() > 0);
    Assert.assertTrue(
        omMetrics.getDBCheckpointMetrics().
            getLastCheckpointStreamingTimeTaken() > 0);
    Assert.assertTrue(omMetrics.getDBCheckpointMetrics().
        getNumCheckpoints() > initialCheckpointCount);
  }

  @Test
  public void testSpnegoEnabled() throws Exception {
    conf.setBoolean(OZONE_ACL_ENABLED, true);
    conf.set(OZONE_ADMINISTRATORS, "");
    conf.set(OZONE_OM_HTTP_AUTH_TYPE, "kerberos");
    conf.set(OZONE_RECON_KERBEROS_PRINCIPAL_KEY, "recon/host1@REALM");

    setupCluster();

    final OzoneManager om = cluster.getOzoneManager();
    Collection<String> allowedUsers = om.getOmAdminUsernames();
    allowedUsers.add("recon");

    doCallRealMethod().when(omDbCheckpointServletMock).initialize(
        om.getMetadataManager().getStore(),
        om.getMetrics().getDBCheckpointMetrics(),
        om.getAclsEnabled(),
        allowedUsers,
        om.isSpnegoEnabled());

    omDbCheckpointServletMock.init();
    omDbCheckpointServletMock.doGet(requestMock, responseMock);

    // Response status should be set to 403 Forbidden since there was no user
    // principal set in the request
    verify(responseMock, times(1)).setStatus(HttpServletResponse.SC_FORBIDDEN);

    // Set the principal to DN in request
    // This should also get denied since only OM and recon
    // users should be granted access to the servlet
    Principal userPrincipalMock = mock(Principal.class);
    when(userPrincipalMock.getName()).thenReturn("dn/localhost@REALM");
    when(requestMock.getUserPrincipal()).thenReturn(userPrincipalMock);

    omDbCheckpointServletMock.doGet(requestMock, responseMock);

    // Verify that the Response status is set to 403 again for DN user.
    verify(responseMock, times(2)).setStatus(HttpServletResponse.SC_FORBIDDEN);

    // Now, set the principal to recon in request
    when(userPrincipalMock.getName()).thenReturn("recon/localhost@REALM");

    when(requestMock.getUserPrincipal()).thenReturn(userPrincipalMock);
    when(responseMock.getOutputStream()).thenReturn(servletOutputStream);

    omDbCheckpointServletMock.doGet(requestMock, responseMock);

    // Recon user should be able to access the servlet and download the
    // snapshot
    Assert.assertTrue(tempFile.length() > 0);
  }

  @Test
  public void testWriteCheckpointToOutputStream() throws Exception {

    FileInputStream fis = null;
    FileOutputStream fos = null;

    try {
      String testDirName = folder.newFolder().getAbsolutePath();
      File file = new File(testDirName + "/temp1.txt");
      OutputStreamWriter writer = new OutputStreamWriter(
          new FileOutputStream(file), StandardCharsets.UTF_8);
      writer.write("Test data 1");
      writer.close();

      file = new File(testDirName + "/temp2.txt");
      writer = new OutputStreamWriter(
          new FileOutputStream(file), StandardCharsets.UTF_8);
      writer.write("Test data 2");
      writer.close();

      File outputFile =
          new File(Paths.get(testDirName, "output_file.tgz").toString());
      TestDBCheckpoint dbCheckpoint = new TestDBCheckpoint(
          Paths.get(testDirName));
      writeDBCheckpointToStream(dbCheckpoint,
          new FileOutputStream(outputFile));
      assertNotNull(outputFile);
    } finally {
      IOUtils.closeStream(fis);
      IOUtils.closeStream(fos);
    }
  }
}

class TestDBCheckpoint implements DBCheckpoint {

  private final Path checkpointFile;

  TestDBCheckpoint(Path checkpointFile) {
    this.checkpointFile = checkpointFile;
  }

  @Override
  public Path getCheckpointLocation() {
    return checkpointFile;
  }

  @Override
  public long getCheckpointTimestamp() {
    return 0;
  }

  @Override
  public long getLatestSequenceNumber() {
    return 0;
  }

  @Override
  public long checkpointCreationTimeTaken() {
    return 0;
  }

  @Override
  public void cleanupCheckpoint() throws IOException {
    FileUtils.deleteDirectory(checkpointFile.toFile());
  }
}<|MERGE_RESOLUTION|>--- conflicted
+++ resolved
@@ -97,7 +97,6 @@
   @Before
   public void init() throws Exception {
     conf = new OzoneConfiguration();
-<<<<<<< HEAD
 
     tempFile = File.createTempFile("testDoGet_" + System
         .currentTimeMillis(), ".tar.gz");
@@ -119,20 +118,6 @@
         fileOutputStream.write(b);
       }
     };
-=======
-    clusterId = UUID.randomUUID().toString();
-    scmId = UUID.randomUUID().toString();
-    omId = UUID.randomUUID().toString();
-    conf.setBoolean(OZONE_ACL_ENABLED, false);
-    conf.set(OZONE_ADMINISTRATORS, OZONE_ADMINISTRATORS_WILDCARD);
-    cluster = MiniOzoneCluster.newBuilder(conf)
-        .setClusterId(clusterId)
-        .setScmId(scmId)
-        .setOmId(omId)
-        .build();
-    cluster.waitForClusterToBeReady();
-    omMetrics = cluster.getOzoneManager().getMetrics();
->>>>>>> 5a692520
   }
 
   /**
